package containers

import (
	"context"
	"encoding/base64"
	"fmt"
	"log"
	"strconv"
	"strings"
	"time"

	"github.com/hashicorp/go-azure-helpers/lang/response"
	"github.com/hashicorp/go-azure-helpers/resourcemanager/commonids"
	"github.com/hashicorp/go-azure-helpers/resourcemanager/commonschema"
	"github.com/hashicorp/go-azure-helpers/resourcemanager/edgezones"
	"github.com/hashicorp/go-azure-helpers/resourcemanager/identity"
	"github.com/hashicorp/go-azure-helpers/resourcemanager/tags"
	"github.com/hashicorp/go-azure-sdk/resource-manager/containerservice/2022-09-02-preview/agentpools"
	"github.com/hashicorp/go-azure-sdk/resource-manager/containerservice/2022-09-02-preview/maintenanceconfigurations"
	"github.com/hashicorp/go-azure-sdk/resource-manager/containerservice/2022-09-02-preview/managedclusters"
	dnsValidate "github.com/hashicorp/go-azure-sdk/resource-manager/dns/2018-05-01/zones"
	"github.com/hashicorp/go-azure-sdk/resource-manager/operationalinsights/2020-08-01/workspaces"
	"github.com/hashicorp/go-azure-sdk/resource-manager/privatedns/2018-09-01/privatezones"
	"github.com/hashicorp/terraform-plugin-sdk/v2/helper/schema"
	"github.com/hashicorp/terraform-provider-azurerm/helpers/azure"
	"github.com/hashicorp/terraform-provider-azurerm/helpers/tf"
	"github.com/hashicorp/terraform-provider-azurerm/helpers/validate"
	"github.com/hashicorp/terraform-provider-azurerm/internal/clients"
	computeValidate "github.com/hashicorp/terraform-provider-azurerm/internal/services/compute/validate"
	"github.com/hashicorp/terraform-provider-azurerm/internal/services/containers/kubernetes"
	"github.com/hashicorp/terraform-provider-azurerm/internal/services/containers/migration"
	containerValidate "github.com/hashicorp/terraform-provider-azurerm/internal/services/containers/validate"
	"github.com/hashicorp/terraform-provider-azurerm/internal/tf/pluginsdk"
	"github.com/hashicorp/terraform-provider-azurerm/internal/tf/suppress"
	"github.com/hashicorp/terraform-provider-azurerm/internal/tf/validation"
	"github.com/hashicorp/terraform-provider-azurerm/internal/timeouts"
	"github.com/hashicorp/terraform-provider-azurerm/utils"
)

func resourceKubernetesCluster() *pluginsdk.Resource {
	resource := &pluginsdk.Resource{
		Create: resourceKubernetesClusterCreate,
		Read:   resourceKubernetesClusterRead,
		Update: resourceKubernetesClusterUpdate,
		Delete: resourceKubernetesClusterDelete,

		Importer: pluginsdk.ImporterValidatingResourceId(func(id string) error {
			_, err := managedclusters.ParseManagedClusterID(id)
			return err
		}),

		CustomizeDiff: pluginsdk.CustomDiffInSequence(
			// Migration of `identity` to `service_principal` is not allowed, the other way around is
			pluginsdk.ForceNewIfChange("service_principal.0.client_id", func(ctx context.Context, old, new, meta interface{}) bool {
				return old == "msi" || old == ""
			}),
			pluginsdk.ForceNewIfChange("windows_profile.0.gmsa", func(ctx context.Context, old, new, meta interface{}) bool {
				return len(old.([]interface{})) != 0 && len(new.([]interface{})) == 0
			}),
			pluginsdk.ForceNewIfChange("windows_profile.0.gmsa.0.dns_server", func(ctx context.Context, old, new, meta interface{}) bool {
				return old != "" && new == ""
			}),
			pluginsdk.ForceNewIfChange("windows_profile.0.gmsa.0.root_domain", func(ctx context.Context, old, new, meta interface{}) bool {
				return old != "" && new == ""
			}),
		),

		Timeouts: &pluginsdk.ResourceTimeout{
			Create: pluginsdk.DefaultTimeout(90 * time.Minute),
			Read:   pluginsdk.DefaultTimeout(5 * time.Minute),
			Update: pluginsdk.DefaultTimeout(90 * time.Minute),
			Delete: pluginsdk.DefaultTimeout(90 * time.Minute),
		},

		SchemaVersion: 2,
		StateUpgraders: pluginsdk.StateUpgrades(map[int]pluginsdk.StateUpgrade{
			0: migration.KubernetesClusterV0ToV1{},
			1: migration.KubernetesClusterV1ToV2{},
		}),

		Schema: map[string]*pluginsdk.Schema{
			"name": {
				Type:         pluginsdk.TypeString,
				Required:     true,
				ForceNew:     true,
				ValidateFunc: validation.StringIsNotEmpty,
			},

			"location": commonschema.Location(),

			"resource_group_name": commonschema.ResourceGroupName(),

			"api_server_authorized_ip_ranges": {
				Type:     pluginsdk.TypeSet,
				Optional: true,
				Elem: &pluginsdk.Schema{
					Type:         pluginsdk.TypeString,
					ValidateFunc: validate.CIDR,
				},
			},

			"automatic_channel_upgrade": {
				Type:     pluginsdk.TypeString,
				Optional: true,
				ValidateFunc: validation.StringInSlice([]string{
					string(managedclusters.UpgradeChannelPatch),
					string(managedclusters.UpgradeChannelRapid),
					string(managedclusters.UpgradeChannelStable),
					string(managedclusters.UpgradeChannelNodeNegativeimage),
				}, false),
			},

			"auto_scaler_profile": {
				Type:     pluginsdk.TypeList,
				Optional: true,
				Computed: true,
				MaxItems: 1,
				Elem: &pluginsdk.Resource{
					Schema: map[string]*pluginsdk.Schema{
						"balance_similar_node_groups": {
							Type:     pluginsdk.TypeBool,
							Optional: true,
							Default:  false,
						},
						"expander": {
							Type:     pluginsdk.TypeString,
							Optional: true,
							Default:  string(managedclusters.ExpanderRandom),
							ValidateFunc: validation.StringInSlice([]string{
								string(managedclusters.ExpanderLeastNegativewaste),
								string(managedclusters.ExpanderMostNegativepods),
								string(managedclusters.ExpanderPriority),
								string(managedclusters.ExpanderRandom),
							}, false),
						},
						"max_graceful_termination_sec": {
							Type:     pluginsdk.TypeString,
							Optional: true,
							Computed: true,
						},
						"max_node_provisioning_time": {
							Type:         pluginsdk.TypeString,
							Optional:     true,
							Default:      "15m",
							ValidateFunc: containerValidate.Duration,
						},
						"max_unready_nodes": {
							Type:         pluginsdk.TypeInt,
							Optional:     true,
							Default:      3,
							ValidateFunc: validation.IntAtLeast(0),
						},
						"max_unready_percentage": {
							Type:         pluginsdk.TypeFloat,
							Optional:     true,
							Default:      45,
							ValidateFunc: validation.FloatBetween(0, 100),
						},
						"new_pod_scale_up_delay": {
							Type:         pluginsdk.TypeString,
							Optional:     true,
							Computed:     true,
							ValidateFunc: containerValidate.Duration,
						},
						"scan_interval": {
							Type:         pluginsdk.TypeString,
							Optional:     true,
							Computed:     true,
							ValidateFunc: containerValidate.Duration,
						},
						"scale_down_delay_after_add": {
							Type:         pluginsdk.TypeString,
							Optional:     true,
							Computed:     true,
							ValidateFunc: containerValidate.Duration,
						},
						"scale_down_delay_after_delete": {
							Type:         pluginsdk.TypeString,
							Optional:     true,
							Computed:     true,
							ValidateFunc: containerValidate.Duration,
						},
						"scale_down_delay_after_failure": {
							Type:         pluginsdk.TypeString,
							Optional:     true,
							Computed:     true,
							ValidateFunc: containerValidate.Duration,
						},
						"scale_down_unneeded": {
							Type:         pluginsdk.TypeString,
							Optional:     true,
							Computed:     true,
							ValidateFunc: containerValidate.Duration,
						},
						"scale_down_unready": {
							Type:         pluginsdk.TypeString,
							Optional:     true,
							Computed:     true,
							ValidateFunc: containerValidate.Duration,
						},
						"scale_down_utilization_threshold": {
							Type:     pluginsdk.TypeString,
							Optional: true,
							Computed: true,
						},
						"empty_bulk_delete_max": {
							Type:     pluginsdk.TypeString,
							Optional: true,
							Computed: true,
						},
						"skip_nodes_with_local_storage": {
							Type:     pluginsdk.TypeBool,
							Optional: true,
							Default:  true,
						},
						"skip_nodes_with_system_pods": {
							Type:     pluginsdk.TypeBool,
							Optional: true,
							Default:  true,
						},
					},
				},
			},

			"azure_active_directory_role_based_access_control": {
				Type:     pluginsdk.TypeList,
				Optional: true,
				MaxItems: 1,
				Elem: &pluginsdk.Resource{
					Schema: map[string]*pluginsdk.Schema{
						"client_app_id": {
							Type:         pluginsdk.TypeString,
							Optional:     true,
							ValidateFunc: validation.IsUUID,
							AtLeastOneOf: []string{
								"azure_active_directory_role_based_access_control.0.client_app_id", "azure_active_directory_role_based_access_control.0.server_app_id",
								"azure_active_directory_role_based_access_control.0.server_app_secret", "azure_active_directory_role_based_access_control.0.tenant_id",
								"azure_active_directory_role_based_access_control.0.managed", "azure_active_directory_role_based_access_control.0.admin_group_object_ids",
							},
						},

						"server_app_id": {
							Type:         pluginsdk.TypeString,
							Optional:     true,
							ValidateFunc: validation.IsUUID,
							AtLeastOneOf: []string{
								"azure_active_directory_role_based_access_control.0.client_app_id", "azure_active_directory_role_based_access_control.0.server_app_id",
								"azure_active_directory_role_based_access_control.0.server_app_secret", "azure_active_directory_role_based_access_control.0.tenant_id",
								"azure_active_directory_role_based_access_control.0.managed", "azure_active_directory_role_based_access_control.0.admin_group_object_ids",
							},
						},

						"server_app_secret": {
							Type:         pluginsdk.TypeString,
							Optional:     true,
							Sensitive:    true,
							ValidateFunc: validation.StringIsNotEmpty,
							AtLeastOneOf: []string{
								"azure_active_directory_role_based_access_control.0.client_app_id", "azure_active_directory_role_based_access_control.0.server_app_id",
								"azure_active_directory_role_based_access_control.0.server_app_secret", "azure_active_directory_role_based_access_control.0.tenant_id",
								"azure_active_directory_role_based_access_control.0.managed", "azure_active_directory_role_based_access_control.0.admin_group_object_ids",
							},
						},

						"tenant_id": {
							Type:     pluginsdk.TypeString,
							Optional: true,
							Computed: true,
							// OrEmpty since this can be sourced from the client config if it's not specified
							ValidateFunc: validation.Any(validation.IsUUID, validation.StringIsEmpty),
							AtLeastOneOf: []string{
								"azure_active_directory_role_based_access_control.0.client_app_id", "azure_active_directory_role_based_access_control.0.server_app_id",
								"azure_active_directory_role_based_access_control.0.server_app_secret", "azure_active_directory_role_based_access_control.0.tenant_id",
								"azure_active_directory_role_based_access_control.0.managed", "azure_active_directory_role_based_access_control.0.admin_group_object_ids",
							},
						},

						"managed": {
							Type:     pluginsdk.TypeBool,
							Optional: true,
							AtLeastOneOf: []string{
								"azure_active_directory_role_based_access_control.0.client_app_id", "azure_active_directory_role_based_access_control.0.server_app_id",
								"azure_active_directory_role_based_access_control.0.server_app_secret", "azure_active_directory_role_based_access_control.0.tenant_id",
								"azure_active_directory_role_based_access_control.0.managed", "azure_active_directory_role_based_access_control.0.admin_group_object_ids",
							},
						},

						"azure_rbac_enabled": {
							Type:     pluginsdk.TypeBool,
							Optional: true,
						},

						"admin_group_object_ids": {
							Type:     pluginsdk.TypeList,
							Optional: true,
							Elem: &pluginsdk.Schema{
								Type:         pluginsdk.TypeString,
								ValidateFunc: validation.IsUUID,
							},
							AtLeastOneOf: []string{
								"azure_active_directory_role_based_access_control.0.client_app_id", "azure_active_directory_role_based_access_control.0.server_app_id",
								"azure_active_directory_role_based_access_control.0.server_app_secret", "azure_active_directory_role_based_access_control.0.tenant_id",
								"azure_active_directory_role_based_access_control.0.managed", "azure_active_directory_role_based_access_control.0.admin_group_object_ids",
							},
						},
					},
				},
			},

			"default_node_pool": SchemaDefaultNodePool(),

			"disk_encryption_set_id": {
				Type:         pluginsdk.TypeString,
				Optional:     true,
				ForceNew:     true,
				ValidateFunc: computeValidate.DiskEncryptionSetID,
			},

			"dns_prefix": {
				Type:         pluginsdk.TypeString,
				Optional:     true,
				ForceNew:     true,
				ExactlyOneOf: []string{"dns_prefix", "dns_prefix_private_cluster"},
				ValidateFunc: containerValidate.KubernetesDNSPrefix,
			},

			"dns_prefix_private_cluster": {
				Type:         pluginsdk.TypeString,
				Optional:     true,
				ForceNew:     true,
				ExactlyOneOf: []string{"dns_prefix", "dns_prefix_private_cluster"},
			},

			"edge_zone": commonschema.EdgeZoneOptionalForceNew(),

			// TODO 4.0: change this from enable_* to *_enabled
			"enable_pod_security_policy": {
				Type:     pluginsdk.TypeBool,
				Optional: true,
			},

			"fqdn": {
				Type:     pluginsdk.TypeString,
				Computed: true,
			},

			"http_proxy_config": {
				Type:     pluginsdk.TypeList,
				Optional: true,
				MaxItems: 1,
				Elem: &pluginsdk.Resource{
					Schema: map[string]*pluginsdk.Schema{
						"http_proxy": {
							Type:     pluginsdk.TypeString,
							Optional: true,
							ForceNew: true,
						},
						"https_proxy": {
							Type:     pluginsdk.TypeString,
							Optional: true,
							ForceNew: true,
						},
						"no_proxy": {
							Type:     pluginsdk.TypeSet,
							Optional: true,
							ForceNew: true,
							Elem: &schema.Schema{
								Type: schema.TypeString,
							},
						},
						"trusted_ca": {
							Type:      pluginsdk.TypeString,
							Optional:  true,
							Sensitive: true,
						},
					},
				},
			},

			"identity": commonschema.SystemOrUserAssignedIdentityOptional(),

			"web_app_routing": {
				Type:     pluginsdk.TypeList,
				Optional: true,
				MaxItems: 1,
				Elem: &pluginsdk.Resource{
					Schema: map[string]*pluginsdk.Schema{
						"dns_zone_id": {
							Type:         pluginsdk.TypeString,
							Required:     true,
							ValidateFunc: dnsValidate.ValidateDnsZoneID,
						},
					},
				},
			},

			"kube_admin_config": {
				Type:      pluginsdk.TypeList,
				Computed:  true,
				Sensitive: true,
				Elem: &pluginsdk.Resource{
					Schema: map[string]*pluginsdk.Schema{
						"host": {
							Type:      pluginsdk.TypeString,
							Computed:  true,
							Sensitive: true,
						},
						"username": {
							Type:      pluginsdk.TypeString,
							Computed:  true,
							Sensitive: true,
						},
						"password": {
							Type:      pluginsdk.TypeString,
							Computed:  true,
							Sensitive: true,
						},
						"client_certificate": {
							Type:      pluginsdk.TypeString,
							Computed:  true,
							Sensitive: true,
						},
						"client_key": {
							Type:      pluginsdk.TypeString,
							Computed:  true,
							Sensitive: true,
						},
						"cluster_ca_certificate": {
							Type:      pluginsdk.TypeString,
							Computed:  true,
							Sensitive: true,
						},
					},
				},
			},

			"kube_admin_config_raw": {
				Type:      pluginsdk.TypeString,
				Computed:  true,
				Sensitive: true,
			},

			"kube_config": {
				Type:      pluginsdk.TypeList,
				Computed:  true,
				Sensitive: true,
				Elem: &pluginsdk.Resource{
					Schema: map[string]*pluginsdk.Schema{
						"host": {
							Type:      pluginsdk.TypeString,
							Computed:  true,
							Sensitive: true,
						},
						"username": {
							Type:      pluginsdk.TypeString,
							Computed:  true,
							Sensitive: true,
						},
						"password": {
							Type:      pluginsdk.TypeString,
							Computed:  true,
							Sensitive: true,
						},
						"client_certificate": {
							Type:      pluginsdk.TypeString,
							Computed:  true,
							Sensitive: true,
						},
						"client_key": {
							Type:      pluginsdk.TypeString,
							Computed:  true,
							Sensitive: true,
						},
						"cluster_ca_certificate": {
							Type:      pluginsdk.TypeString,
							Computed:  true,
							Sensitive: true,
						},
					},
				},
			},

			"kube_config_raw": {
				Type:      pluginsdk.TypeString,
				Computed:  true,
				Sensitive: true,
			},

			"kubelet_identity": {
				Type:     pluginsdk.TypeList,
				Computed: true,
				Optional: true,
				MaxItems: 1,
				Elem: &pluginsdk.Resource{
					Schema: map[string]*pluginsdk.Schema{
						"client_id": {
							Type:     pluginsdk.TypeString,
							Optional: true,
							Computed: true,
							ForceNew: true,
							RequiredWith: []string{
								"kubelet_identity.0.object_id",
								"kubelet_identity.0.user_assigned_identity_id",
								"identity.0.identity_ids",
							},
							ValidateFunc: validation.StringIsNotEmpty,
						},
						"object_id": {
							Type:     pluginsdk.TypeString,
							Optional: true,
							Computed: true,
							ForceNew: true,
							RequiredWith: []string{
								"kubelet_identity.0.client_id",
								"kubelet_identity.0.user_assigned_identity_id",
								"identity.0.identity_ids",
							},
							ValidateFunc: validation.StringIsNotEmpty,
						},
						"user_assigned_identity_id": {
							Type:     pluginsdk.TypeString,
							Optional: true,
							Computed: true,
							ForceNew: true,
							RequiredWith: []string{
								"kubelet_identity.0.client_id",
								"kubelet_identity.0.object_id",
								"identity.0.identity_ids",
							},
							ValidateFunc: commonids.ValidateUserAssignedIdentityID,
						},
					},
				},
			},

			"kubernetes_version": {
				Type:         pluginsdk.TypeString,
				Optional:     true,
				Computed:     true,
				ValidateFunc: validation.StringIsNotEmpty,
			},

			"linux_profile": {
				Type:     pluginsdk.TypeList,
				Optional: true,
				MaxItems: 1,
				Elem: &pluginsdk.Resource{
					Schema: map[string]*pluginsdk.Schema{
						"admin_username": {
							Type:         pluginsdk.TypeString,
							Required:     true,
							ForceNew:     true,
							ValidateFunc: containerValidate.KubernetesAdminUserName,
						},
						"ssh_key": {
							Type:     pluginsdk.TypeList,
							Required: true,
							ForceNew: true,
							MaxItems: 1,

							Elem: &pluginsdk.Resource{
								Schema: map[string]*pluginsdk.Schema{
									"key_data": {
										Type:         pluginsdk.TypeString,
										Required:     true,
										ForceNew:     true,
										ValidateFunc: validation.StringIsNotEmpty,
									},
								},
							},
						},
					},
				},
			},

			"local_account_disabled": {
				Type:     pluginsdk.TypeBool,
				Optional: true,
			},

			"maintenance_window": {
				Type:     pluginsdk.TypeList,
				Optional: true,
				MaxItems: 1,
				Elem: &pluginsdk.Resource{
					Schema: map[string]*pluginsdk.Schema{
						"allowed": {
							Type:         pluginsdk.TypeSet,
							Optional:     true,
							AtLeastOneOf: []string{"maintenance_window.0.allowed", "maintenance_window.0.not_allowed"},
							Elem: &pluginsdk.Resource{
								Schema: map[string]*pluginsdk.Schema{
									"day": {
										Type:     pluginsdk.TypeString,
										Required: true,
										ValidateFunc: validation.StringInSlice([]string{
											string(maintenanceconfigurations.WeekDaySunday),
											string(maintenanceconfigurations.WeekDayMonday),
											string(maintenanceconfigurations.WeekDayTuesday),
											string(maintenanceconfigurations.WeekDayWednesday),
											string(maintenanceconfigurations.WeekDayThursday),
											string(maintenanceconfigurations.WeekDayFriday),
											string(maintenanceconfigurations.WeekDaySaturday),
										}, false),
									},

									"hours": {
										Type:     pluginsdk.TypeSet,
										Required: true,
										MinItems: 1,
										Elem: &pluginsdk.Schema{
											Type:         pluginsdk.TypeInt,
											ValidateFunc: validation.IntBetween(0, 23),
										},
									},
								},
							},
						},

						"not_allowed": {
							Type:         pluginsdk.TypeSet,
							Optional:     true,
							AtLeastOneOf: []string{"maintenance_window.0.allowed", "maintenance_window.0.not_allowed"},
							Elem: &pluginsdk.Resource{
								Schema: map[string]*pluginsdk.Schema{
									"end": {
										Type:             pluginsdk.TypeString,
										Required:         true,
										DiffSuppressFunc: suppress.RFC3339Time,
										ValidateFunc:     validation.IsRFC3339Time,
									},

									"start": {
										Type:             pluginsdk.TypeString,
										Required:         true,
										DiffSuppressFunc: suppress.RFC3339Time,
										ValidateFunc:     validation.IsRFC3339Time,
									},
								},
							},
						},
					},
				},
			},

			"microsoft_defender": {
				Type:     pluginsdk.TypeList,
				Optional: true,
				MaxItems: 1,
				Elem: &pluginsdk.Resource{
					Schema: map[string]*pluginsdk.Schema{
						"log_analytics_workspace_id": {
							Type:         pluginsdk.TypeString,
							Required:     true,
							ValidateFunc: workspaces.ValidateWorkspaceID,
						},
					},
				},
			},

			"network_profile": {
				Type:     pluginsdk.TypeList,
				Optional: true,
				Computed: true,
				ForceNew: true,
				MaxItems: 1,
				Elem: &pluginsdk.Resource{
					Schema: map[string]*pluginsdk.Schema{
						"network_plugin": {
							Type:     pluginsdk.TypeString,
							Required: true,
							ForceNew: true,
							ValidateFunc: validation.StringInSlice([]string{
								string(managedclusters.NetworkPluginAzure),
								string(managedclusters.NetworkPluginKubenet),
								string(managedclusters.NetworkPluginNone),
							}, false),
						},

						"network_mode": {
							Type:     pluginsdk.TypeString,
							Optional: true,
							Computed: true,
							ForceNew: true,
							ValidateFunc: validation.StringInSlice([]string{
								// https://github.com/Azure/AKS/issues/1954#issuecomment-759306712
								// Transparent is already the default and only option for CNI
								// Bridge is only kept for backward compatibility
								string(managedclusters.NetworkModeBridge),
								string(managedclusters.NetworkModeTransparent),
							}, false),
						},

						"network_policy": {
							Type:     pluginsdk.TypeString,
							Optional: true,
							Computed: true,
							ForceNew: true,
							ValidateFunc: validation.StringInSlice([]string{
								string(managedclusters.NetworkPolicyCalico),
								string(managedclusters.NetworkPolicyAzure),
							}, false),
						},

						"dns_service_ip": {
							Type:         pluginsdk.TypeString,
							Optional:     true,
							Computed:     true,
							ForceNew:     true,
							ValidateFunc: validate.IPv4Address,
						},

						"docker_bridge_cidr": {
							Type:         pluginsdk.TypeString,
							Optional:     true,
							Computed:     true,
							ForceNew:     true,
							ValidateFunc: validate.CIDR,
						},

						"pod_cidr": {
							Type:         pluginsdk.TypeString,
							Optional:     true,
							Computed:     true,
							ForceNew:     true,
							ValidateFunc: validate.CIDR,
						},

						"pod_cidrs": {
							Type:     pluginsdk.TypeList,
							Optional: true,
							Computed: true,
							ForceNew: true,
							Elem: &pluginsdk.Schema{
								Type:         pluginsdk.TypeString,
								ValidateFunc: validation.StringIsNotEmpty,
							},
						},

						"service_cidr": {
							Type:         pluginsdk.TypeString,
							Optional:     true,
							Computed:     true,
							ForceNew:     true,
							ValidateFunc: validate.CIDR,
						},

						"service_cidrs": {
							Type:     pluginsdk.TypeList,
							Optional: true,
							Computed: true,
							ForceNew: true,
							Elem: &pluginsdk.Schema{
								Type:         pluginsdk.TypeString,
								ValidateFunc: validation.StringIsNotEmpty,
							},
						},

						"load_balancer_sku": {
							Type:     pluginsdk.TypeString,
							Optional: true,
							Default:  string(managedclusters.LoadBalancerSkuStandard),
							ForceNew: true,
							ValidateFunc: validation.StringInSlice([]string{
								string(managedclusters.LoadBalancerSkuBasic),
								string(managedclusters.LoadBalancerSkuStandard),
							}, false),
						},

						"outbound_type": {
							Type:     pluginsdk.TypeString,
							Optional: true,
							ForceNew: true,
							Default:  string(managedclusters.OutboundTypeLoadBalancer),
							ValidateFunc: validation.StringInSlice([]string{
								string(managedclusters.OutboundTypeLoadBalancer),
								string(managedclusters.OutboundTypeUserDefinedRouting),
								string(managedclusters.OutboundTypeManagedNATGateway),
								string(managedclusters.OutboundTypeUserAssignedNATGateway),
							}, false),
						},

						"load_balancer_profile": {
							Type:     pluginsdk.TypeList,
							MaxItems: 1,
							ForceNew: true,
							Optional: true,
							Computed: true,
							Elem: &pluginsdk.Resource{
								Schema: map[string]*pluginsdk.Schema{
									"outbound_ports_allocated": {
										Type:         pluginsdk.TypeInt,
										Optional:     true,
										Default:      0,
										ValidateFunc: validation.IntBetween(0, 64000),
									},
									"idle_timeout_in_minutes": {
										Type:         pluginsdk.TypeInt,
										Optional:     true,
										Default:      30,
										ValidateFunc: validation.IntBetween(4, 120),
									},
									"managed_outbound_ip_count": {
										Type:          pluginsdk.TypeInt,
										Optional:      true,
										Computed:      true,
										ValidateFunc:  validation.IntBetween(1, 100),
										ConflictsWith: []string{"network_profile.0.load_balancer_profile.0.outbound_ip_prefix_ids", "network_profile.0.load_balancer_profile.0.outbound_ip_address_ids"},
									},
									"managed_outbound_ipv6_count": {
										Type:          pluginsdk.TypeInt,
										Optional:      true,
										Computed:      true,
										ValidateFunc:  validation.IntBetween(1, 100),
										ConflictsWith: []string{"network_profile.0.load_balancer_profile.0.outbound_ip_prefix_ids", "network_profile.0.load_balancer_profile.0.outbound_ip_address_ids"},
									},
									"outbound_ip_prefix_ids": {
										Type:          pluginsdk.TypeSet,
										Optional:      true,
										Computed:      true,
										ConfigMode:    pluginsdk.SchemaConfigModeAttr,
										ConflictsWith: []string{"network_profile.0.load_balancer_profile.0.managed_outbound_ip_count", "network_profile.0.load_balancer_profile.0.outbound_ip_address_ids"},
										Elem: &pluginsdk.Schema{
											Type:         pluginsdk.TypeString,
											ValidateFunc: azure.ValidateResourceID,
										},
									},
									"outbound_ip_address_ids": {
										Type:          pluginsdk.TypeSet,
										Optional:      true,
										Computed:      true,
										ConfigMode:    pluginsdk.SchemaConfigModeAttr,
										ConflictsWith: []string{"network_profile.0.load_balancer_profile.0.managed_outbound_ip_count", "network_profile.0.load_balancer_profile.0.outbound_ip_prefix_ids"},
										Elem: &pluginsdk.Schema{
											Type:         pluginsdk.TypeString,
											ValidateFunc: azure.ValidateResourceID,
										},
									},
									"effective_outbound_ips": {
										Type:       pluginsdk.TypeSet,
										Computed:   true,
										ConfigMode: pluginsdk.SchemaConfigModeAttr,
										Elem: &pluginsdk.Schema{
											Type: pluginsdk.TypeString,
										},
									},
								},
							},
						},

						"nat_gateway_profile": {
							Type:     pluginsdk.TypeList,
							MaxItems: 1,
							ForceNew: true,
							Optional: true,
							Computed: true,
							Elem: &pluginsdk.Resource{
								Schema: map[string]*pluginsdk.Schema{
									"idle_timeout_in_minutes": {
										Type:         pluginsdk.TypeInt,
										Optional:     true,
										Default:      4,
										ValidateFunc: validation.IntBetween(4, 120),
									},
									"managed_outbound_ip_count": {
										Type:         pluginsdk.TypeInt,
										Optional:     true,
										Computed:     true,
										ValidateFunc: validation.IntBetween(1, 100),
									},
									"effective_outbound_ips": {
										Type:       pluginsdk.TypeSet,
										Computed:   true,
										ConfigMode: pluginsdk.SchemaConfigModeAttr,
										Elem: &pluginsdk.Schema{
											Type: pluginsdk.TypeString,
										},
									},
								},
							},
						},

						"ip_versions": {
							Type:     pluginsdk.TypeList,
							Optional: true,
							ForceNew: true,
							Computed: true,
							Elem: &pluginsdk.Schema{
								Type: pluginsdk.TypeString,
								ValidateFunc: validation.StringInSlice([]string{
									string(managedclusters.IPFamilyIPvFour),
									string(managedclusters.IPFamilyIPvSix),
								}, false),
							},
						},
					},
				},
			},

			"node_resource_group": {
				Type:     pluginsdk.TypeString,
				Optional: true,
				Computed: true,
				ForceNew: true,
			},

			"oidc_issuer_enabled": {
				Type:     pluginsdk.TypeBool,
				Optional: true,
			},

			"oidc_issuer_url": {
				Type:     pluginsdk.TypeString,
				Computed: true,
			},

			"private_fqdn": { // privateFqdn
				Type:     pluginsdk.TypeString,
				Computed: true,
			},

			"portal_fqdn": { // azurePortalFqdn
				Type:     pluginsdk.TypeString,
				Computed: true,
			},

			"private_cluster_enabled": {
				Type:     pluginsdk.TypeBool,
				Optional: true,
				ForceNew: true,
				Default:  false,
			},

			"private_cluster_public_fqdn_enabled": {
				Type:     pluginsdk.TypeBool,
				Optional: true,
				Default:  false,
			},

			"private_dns_zone_id": {
				Type:     pluginsdk.TypeString,
				Optional: true,
				Computed: true, // a Private Cluster is `System` by default even if unspecified
				ForceNew: true,
				ValidateFunc: validation.Any(
					privatezones.ValidatePrivateDnsZoneID,
					validation.StringInSlice([]string{
						"System",
						"None",
					}, false),
				),
			},

			"public_network_access_enabled": {
				Type:     pluginsdk.TypeBool,
				Optional: true,
				Default:  true,
				ForceNew: true,
			},

			"role_based_access_control_enabled": {
				Type:     pluginsdk.TypeBool,
				Optional: true,
				Default:  true,
				ForceNew: true,
			},

			"run_command_enabled": {
				Type:     pluginsdk.TypeBool,
				Optional: true,
				Default:  true,
			},

			"service_principal": {
				Type:         pluginsdk.TypeList,
				Optional:     true,
				ExactlyOneOf: []string{"identity", "service_principal"},
				MaxItems:     1,
				Elem: &pluginsdk.Resource{
					Schema: map[string]*pluginsdk.Schema{
						"client_id": {
							Type:         pluginsdk.TypeString,
							Required:     true,
							ValidateFunc: containerValidate.ClientID,
						},

						"client_secret": {
							Type:         pluginsdk.TypeString,
							Required:     true,
							Sensitive:    true,
							ValidateFunc: validation.StringIsNotEmpty,
						},
					},
				},
			},

			"sku_tier": {
				Type:     pluginsdk.TypeString,
				Optional: true,
				Default:  string(managedclusters.ManagedClusterSKUTierFree),
				ValidateFunc: validation.StringInSlice([]string{
					string(managedclusters.ManagedClusterSKUTierFree),
					string(managedclusters.ManagedClusterSKUTierPaid),
				}, false),
			},

			"storage_profile": {
				Type:     pluginsdk.TypeList,
				Optional: true,
				MaxItems: 1,
				Elem: &pluginsdk.Resource{
					Schema: map[string]*pluginsdk.Schema{

						"blob_driver_enabled": {
							Type:     pluginsdk.TypeBool,
							Optional: true,
							Default:  false,
						},
						"disk_driver_enabled": {
							Type:     pluginsdk.TypeBool,
							Optional: true,
							Default:  true,
						},
						"disk_driver_version": {
							Type:     pluginsdk.TypeString,
							Optional: true,
							Default:  "v1",
							ValidateFunc: validation.StringInSlice([]string{
								"v1",
								"v2",
							}, false),
						},
						"file_driver_enabled": {
							Type:     pluginsdk.TypeBool,
							Optional: true,
							Default:  true,
						},
						"snapshot_controller_enabled": {
							Type:     pluginsdk.TypeBool,
							Optional: true,
							Default:  true,
						},
					},
				},
			},

			"tags": commonschema.Tags(),

			"windows_profile": {
				Type:     pluginsdk.TypeList,
				Optional: true,
				Computed: true,
				MaxItems: 1,
				Elem: &pluginsdk.Resource{
					Schema: map[string]*pluginsdk.Schema{
						"admin_username": {
							Type:     pluginsdk.TypeString,
							Required: true,
							ForceNew: true,
						},
						"admin_password": {
							Type:         pluginsdk.TypeString,
							Optional:     true,
							Sensitive:    true,
							ValidateFunc: validation.StringLenBetween(8, 123),
						},
						"license": {
							Type:     pluginsdk.TypeString,
							Optional: true,
							ValidateFunc: validation.StringInSlice([]string{
								string(managedclusters.LicenseTypeWindowsServer),
							}, false),
						},
						"gmsa": {
							Type:     pluginsdk.TypeList,
							Optional: true,
							MaxItems: 1,
							Elem: &pluginsdk.Resource{
								Schema: map[string]*pluginsdk.Schema{
									"dns_server": {
										Type:     pluginsdk.TypeString,
										Required: true,
									},
									"root_domain": {
										Type:     pluginsdk.TypeString,
										Required: true,
									},
								},
							},
						},
					},
				},
			},

			"workload_autoscaler_profile": {
				Type:     pluginsdk.TypeList,
				Optional: true,
				MaxItems: 1,
				Elem: &pluginsdk.Resource{
					Schema: map[string]*pluginsdk.Schema{
						"keda_enabled": {
							Type:     pluginsdk.TypeBool,
							Optional: true,
							Default:  false,
						},
					},
				},
			},

			"workload_identity_enabled": {
				Type:     pluginsdk.TypeBool,
				Optional: true,
				Default:  false,
			},
		},
	}

	// CLEANUP: post-3.0 we should inline these?
	for k, v := range schemaKubernetesAddOns() {
		resource.Schema[k] = v
	}

	return resource
}

func resourceKubernetesClusterCreate(d *pluginsdk.ResourceData, meta interface{}) error {
	subscriptionId := meta.(*clients.Client).Account.SubscriptionId
	tenantId := meta.(*clients.Client).Account.TenantId
	client := meta.(*clients.Client).Containers.KubernetesClustersClient
	env := meta.(*clients.Client).Containers.Environment
	ctx, cancel := timeouts.ForCreate(meta.(*clients.Client).StopContext, d)
	defer cancel()

	log.Printf("[INFO] preparing arguments for Managed Kubernetes Cluster create.")

	id := managedclusters.NewManagedClusterID(subscriptionId, d.Get("resource_group_name").(string), d.Get("name").(string))
	existing, err := client.Get(ctx, id)
	if err != nil {
		if !response.WasNotFound(existing.HttpResponse) {
			return fmt.Errorf("checking for presence of existing %s: %+v", id, err)
		}
	}

	if !response.WasNotFound(existing.HttpResponse) {
		return tf.ImportAsExistsError("azurerm_kubernetes_cluster", id.ID())
	}

	if err := validateKubernetesCluster(d, nil, id.ResourceGroupName, id.ResourceName); err != nil {
		return err
	}

	location := azure.NormalizeLocation(d.Get("location").(string))
	dnsPrefix := d.Get("dns_prefix").(string)
	kubernetesVersion := d.Get("kubernetes_version").(string)

	linuxProfileRaw := d.Get("linux_profile").([]interface{})
	linuxProfile := expandKubernetesClusterLinuxProfile(linuxProfileRaw)

	// NOTE: we /could/ validate the default node pool version here - but since the entire cluster deployment
	// will fail here this should be fine to omit for the Create
	agentProfiles, err := ExpandDefaultNodePool(d)
	if err != nil {
		return fmt.Errorf("expanding `default_node_pool`: %+v", err)
	}

	// the AKS API will create the default node pool with the same version as the control plane regardless of what is
	// supplied by the user which will result in a diff in some cases, so if versions have been supplied check that they
	// are identical
	agentProfile := ConvertDefaultNodePoolToAgentPool(agentProfiles)
	if nodePoolVersion := agentProfile.Properties.CurrentOrchestratorVersion; nodePoolVersion != nil {
		if kubernetesVersion != "" && kubernetesVersion != *nodePoolVersion {
			return fmt.Errorf("version mismatch between the control plane running %s and default node pool running %s, they must use the same kubernetes versions", kubernetesVersion, *nodePoolVersion)
		}
	}

	var addonProfiles *map[string]managedclusters.ManagedClusterAddonProfile
	addOns := collectKubernetesAddons(d)
	addonProfiles, err = expandKubernetesAddOns(d, addOns, env)
	if err != nil {
		return err
	}

	networkProfileRaw := d.Get("network_profile").([]interface{})
	networkProfile, err := expandKubernetesClusterNetworkProfile(networkProfileRaw)
	if err != nil {
		return err
	}

	var azureADProfile *managedclusters.ManagedClusterAADProfile
	if v, ok := d.GetOk("azure_active_directory_role_based_access_control"); ok {
		azureADProfile, err = expandKubernetesClusterAzureActiveDirectoryRoleBasedAccessControl(v.([]interface{}), tenantId)
		if err != nil {
			return err
		}
	}

	t := d.Get("tags").(map[string]interface{})

	windowsProfileRaw := d.Get("windows_profile").([]interface{})
	windowsProfile := expandKubernetesClusterWindowsProfile(windowsProfileRaw)

	workloadAutoscalerProfileRaw := d.Get("workload_autoscaler_profile").([]interface{})
	workloadAutoscalerProfile := expandKubernetesClusterWorkloadAutoscalerProfile(workloadAutoscalerProfileRaw)

	apiServerAuthorizedIPRangesRaw := d.Get("api_server_authorized_ip_ranges").(*pluginsdk.Set).List()
	apiServerAuthorizedIPRanges := utils.ExpandStringSlice(apiServerAuthorizedIPRangesRaw)

	enablePrivateCluster := false
	if v, ok := d.GetOk("private_cluster_enabled"); ok {
		enablePrivateCluster = v.(bool)
	}

	if !enablePrivateCluster && dnsPrefix == "" {
		return fmt.Errorf("`dns_prefix` should be set if it is not a private cluster")
	}

	apiAccessProfile := managedclusters.ManagedClusterAPIServerAccessProfile{
		EnablePrivateCluster:           &enablePrivateCluster,
		AuthorizedIPRanges:             apiServerAuthorizedIPRanges,
		EnablePrivateClusterPublicFQDN: utils.Bool(d.Get("private_cluster_public_fqdn_enabled").(bool)),
		DisableRunCommand:              utils.Bool(!d.Get("run_command_enabled").(bool)),
	}

	nodeResourceGroup := d.Get("node_resource_group").(string)

	if d.Get("enable_pod_security_policy").(bool) {
		return fmt.Errorf("the AKS API has removed support for this field on 2020-10-15 and is no longer possible to configure this the Pod Security Policy - as such you'll need to set `enable_pod_security_policy` to `false`")
	}

	autoScalerProfileRaw := d.Get("auto_scaler_profile").([]interface{})
	autoScalerProfile := expandKubernetesClusterAutoScalerProfile(autoScalerProfileRaw)

	httpProxyConfigRaw := d.Get("http_proxy_config").([]interface{})
	httpProxyConfig := expandKubernetesClusterHttpProxyConfig(httpProxyConfigRaw)

	enableOidcIssuer := false
	var oidcIssuerProfile *managedclusters.ManagedClusterOIDCIssuerProfile
	if v, ok := d.GetOk("oidc_issuer_enabled"); ok {
		enableOidcIssuer = v.(bool)
		oidcIssuerProfile = expandKubernetesClusterOidcIssuerProfile(enableOidcIssuer)
	}

	publicNetworkAccess := managedclusters.PublicNetworkAccessEnabled
	if !d.Get("public_network_access_enabled").(bool) {
		publicNetworkAccess = managedclusters.PublicNetworkAccessDisabled
	}

	microsoftDefenderRaw := d.Get("microsoft_defender").([]interface{})
	securityProfile := expandKubernetesClusterMicrosoftDefender(d, microsoftDefenderRaw)

	storageProfileRaw := d.Get("storage_profile").([]interface{})
	storageProfile := expandStorageProfile(storageProfileRaw)

	workloadIdentity := false
	if v, ok := d.GetOk("workload_identity_enabled"); ok {
		workloadIdentity = v.(bool)

<<<<<<< HEAD
		if workloadIdentity {
=======
		if workloadIdentity && !enableOidcIssuer {
>>>>>>> f0ca4e79
			return fmt.Errorf("`oidc_issuer_enabled` must be set to `true` to enable Azure AD Workload Identity")
		}

		if securityProfile == nil {
			securityProfile = &managedclusters.ManagedClusterSecurityProfile{}
		}

		securityProfile.WorkloadIdentity = &managedclusters.ManagedClusterSecurityProfileWorkloadIdentity{
			Enabled: &workloadIdentity,
		}
	}

	parameters := managedclusters.ManagedCluster{
		Name:             utils.String(id.ResourceName),
		ExtendedLocation: expandEdgeZone(d.Get("edge_zone").(string)),
		Location:         location,
		Sku: &managedclusters.ManagedClusterSKU{
			Name: utils.ToPtr(managedclusters.ManagedClusterSKUNameBasic), // the only possible value at this point
			Tier: utils.ToPtr(managedclusters.ManagedClusterSKUTier(d.Get("sku_tier").(string))),
		},
		Properties: &managedclusters.ManagedClusterProperties{
			ApiServerAccessProfile:    &apiAccessProfile,
			AadProfile:                azureADProfile,
			AddonProfiles:             addonProfiles,
			AgentPoolProfiles:         agentProfiles,
			AutoScalerProfile:         autoScalerProfile,
			DnsPrefix:                 utils.String(dnsPrefix),
			EnableRBAC:                utils.Bool(d.Get("role_based_access_control_enabled").(bool)),
			KubernetesVersion:         utils.String(kubernetesVersion),
			LinuxProfile:              linuxProfile,
			WindowsProfile:            windowsProfile,
			NetworkProfile:            networkProfile,
			NodeResourceGroup:         utils.String(nodeResourceGroup),
			PublicNetworkAccess:       &publicNetworkAccess,
			DisableLocalAccounts:      utils.Bool(d.Get("local_account_disabled").(bool)),
			HTTPProxyConfig:           httpProxyConfig,
			OidcIssuerProfile:         oidcIssuerProfile,
			SecurityProfile:           securityProfile,
			StorageProfile:            storageProfile,
			WorkloadAutoScalerProfile: workloadAutoscalerProfile,
		},
		Tags: tags.Expand(t),
	}

	if v := d.Get("automatic_channel_upgrade").(string); v != "" {
		parameters.Properties.AutoUpgradeProfile = &managedclusters.ManagedClusterAutoUpgradeProfile{
			UpgradeChannel: utils.ToPtr(managedclusters.UpgradeChannel(v)),
		}
	} else {
		parameters.Properties.AutoUpgradeProfile = &managedclusters.ManagedClusterAutoUpgradeProfile{
			UpgradeChannel: utils.ToPtr(managedclusters.UpgradeChannelNone),
		}
	}

	managedClusterIdentityRaw := d.Get("identity").([]interface{})
	kubernetesClusterIdentityRaw := d.Get("kubelet_identity").([]interface{})
	servicePrincipalProfileRaw := d.Get("service_principal").([]interface{})

	if len(managedClusterIdentityRaw) == 0 && len(servicePrincipalProfileRaw) == 0 {
		return fmt.Errorf("either an `identity` or `service_principal` block must be specified for cluster authentication")
	}

	if len(managedClusterIdentityRaw) > 0 {
		expandedIdentity, err := expandKubernetesClusterManagedClusterIdentity(managedClusterIdentityRaw)
		if err != nil {
			return fmt.Errorf("expanding `identity`: %+v", err)
		}
		parameters.Identity = expandedIdentity
		parameters.Properties.ServicePrincipalProfile = &managedclusters.ManagedClusterServicePrincipalProfile{
			ClientId: "msi",
		}
	}
	if len(kubernetesClusterIdentityRaw) > 0 {
		parameters.Properties.IdentityProfile = expandKubernetesClusterIdentityProfile(kubernetesClusterIdentityRaw)
	}

	servicePrincipalSet := false
	if len(servicePrincipalProfileRaw) > 0 {
		servicePrincipalProfileVal := servicePrincipalProfileRaw[0].(map[string]interface{})
		parameters.Properties.ServicePrincipalProfile = &managedclusters.ManagedClusterServicePrincipalProfile{
			ClientId: servicePrincipalProfileVal["client_id"].(string),
			Secret:   utils.String(servicePrincipalProfileVal["client_secret"].(string)),
		}
		servicePrincipalSet = true
	}

	if v, ok := d.GetOk("private_dns_zone_id"); ok {
		if (parameters.Identity == nil && !servicePrincipalSet) || (v.(string) != "System" && v.(string) != "None" && (!servicePrincipalSet && parameters.Identity.Type != identity.TypeUserAssigned)) {
			return fmt.Errorf("a user assigned identity or a service principal must be used when using a custom private dns zone")
		}
		apiAccessProfile.PrivateDNSZone = utils.String(v.(string))
	}

	if v, ok := d.GetOk("dns_prefix_private_cluster"); ok {
		if !enablePrivateCluster || apiAccessProfile.PrivateDNSZone == nil || *apiAccessProfile.PrivateDNSZone == "System" || *apiAccessProfile.PrivateDNSZone == "None" {
			return fmt.Errorf("`dns_prefix_private_cluster` should only be set for private cluster with custom private dns zone")
		}
		parameters.Properties.FqdnSubdomain = utils.String(v.(string))
	}

	if v, ok := d.GetOk("disk_encryption_set_id"); ok && v.(string) != "" {
		parameters.Properties.DiskEncryptionSetID = utils.String(v.(string))
	}

	if ingressProfile := expandKubernetesClusterIngressProfile(d, d.Get("web_app_routing").([]interface{})); ingressProfile != nil {
		parameters.Properties.IngressProfile = ingressProfile
	}

	future, err := client.CreateOrUpdate(ctx, id, parameters)
	if err != nil {
		return fmt.Errorf("creating %s: %+v", id, err)
	}

	if err = future.Poller.PollUntilDone(); err != nil {
		return fmt.Errorf("waiting for creation of %s: %+v", id, err)
	}

	if maintenanceConfigRaw, ok := d.GetOk("maintenance_window"); ok {
		client := meta.(*clients.Client).Containers.MaintenanceConfigurationsClient
		parameters := maintenanceconfigurations.MaintenanceConfiguration{
			Properties: expandKubernetesClusterMaintenanceConfiguration(maintenanceConfigRaw.([]interface{})),
		}
		maintenanceId := maintenanceconfigurations.NewMaintenanceConfigurationID(id.SubscriptionId, id.ResourceGroupName, id.ResourceName, "default")
		if _, err := client.CreateOrUpdate(ctx, maintenanceId, parameters); err != nil {
			return fmt.Errorf("creating/updating maintenance config for %s: %+v", id, err)
		}
	}

	d.SetId(id.ID())
	return resourceKubernetesClusterRead(d, meta)
}

func resourceKubernetesClusterUpdate(d *pluginsdk.ResourceData, meta interface{}) error {
	containersClient := meta.(*clients.Client).Containers
	nodePoolsClient := containersClient.AgentPoolsClient
	clusterClient := containersClient.KubernetesClustersClient
	env := containersClient.Environment
	ctx, cancel := timeouts.ForUpdate(meta.(*clients.Client).StopContext, d)
	defer cancel()

	id, err := managedclusters.ParseManagedClusterID(d.Id())
	if err != nil {
		return err
	}

	d.Partial(true)

	// we need to conditionally update the cluster
	existing, err := clusterClient.Get(ctx, *id)
	if err != nil {
		return fmt.Errorf("retrieving existing %s: %+v", *id, err)
	}
	if existing.Model == nil || existing.Model.Properties == nil {
		return fmt.Errorf("retrieving existing %s: `properties` was nil", *id)
	}
	props := existing.Model.Properties

	if err := validateKubernetesCluster(d, existing.Model, id.ResourceGroupName, id.ResourceName); err != nil {
		return err
	}

	// when update, we should set the value of `Identity.UserAssignedIdentities` empty
	// otherwise the rest api will report error - this is tracked here: https://github.com/Azure/azure-rest-api-specs/issues/13631
	if existing.Model.Identity != nil && existing.Model.Identity.IdentityIds != nil {
		for k := range existing.Model.Identity.IdentityIds {
			existing.Model.Identity.IdentityIds[k] = identity.UserAssignedIdentityDetails{}
		}
	}

	if d.HasChange("service_principal") && !d.HasChange("identity") {
		log.Printf("[DEBUG] Updating the Service Principal for %s..", *id)
		servicePrincipals := d.Get("service_principal").([]interface{})
		// we'll be rotating the Service Principal - removing the SP block is handled by the validate function
		servicePrincipalRaw := servicePrincipals[0].(map[string]interface{})

		clientId := servicePrincipalRaw["client_id"].(string)
		clientSecret := servicePrincipalRaw["client_secret"].(string)
		params := managedclusters.ManagedClusterServicePrincipalProfile{
			ClientId: clientId,
			Secret:   utils.String(clientSecret),
		}

		future, err := clusterClient.ResetServicePrincipalProfile(ctx, *id, params)
		if err != nil {
			return fmt.Errorf("updating Service Principal for %s: %+v", *id, err)
		}
		if err = future.Poller.PollUntilDone(); err != nil {
			return fmt.Errorf("waiting for update of Service Principal for %s: %+v", *id, err)
		}
		log.Printf("[DEBUG] Updated the Service Principal for %s.", *id)

		// since we're patching it, re-retrieve the latest version of the cluster
		existing, err = clusterClient.Get(ctx, *id)
		if err != nil {
			return fmt.Errorf("retrieving updated %s: %+v", *id, err)
		}
		if existing.Model == nil || existing.Model.Properties == nil {
			return fmt.Errorf("retrieving updated %s: `properties` was nil", *id)
		}
	}

	// since there's multiple reasons why we could be called into Update, we use this to only update if something's changed that's not SP/Version
	updateCluster := false

	// RBAC profile updates need to be handled atomically before any call to createUpdate as a diff there will create a PropertyChangeNotAllowed error
	if d.HasChange("role_based_access_control_enabled") {

		// check if we can determine current EnableRBAC state - don't do anything destructive if we can't be sure
		if props.EnableRBAC == nil {
			return fmt.Errorf("updating %s: RBAC Enabled was nil", *id)
		}
		rbacEnabled := d.Get("role_based_access_control_enabled").(bool)

		// changing rbacEnabled must still force cluster recreation
		if *props.EnableRBAC == rbacEnabled {
			props.EnableRBAC = utils.Bool(rbacEnabled)
		} else {
			updateCluster = true
		}
	}

	if d.HasChange("azure_active_directory_role_based_access_control") {
		tenantId := meta.(*clients.Client).Account.TenantId
		azureADRaw := d.Get("azure_active_directory_role_based_access_control").([]interface{})
		azureADProfile, err := expandKubernetesClusterAzureActiveDirectoryRoleBasedAccessControl(azureADRaw, tenantId)
		if err != nil {
			return err
		}

		props.AadProfile = azureADProfile
		if props.AadProfile != nil && (props.AadProfile.Managed == nil || !*props.AadProfile.Managed) {
			log.Printf("[DEBUG] Updating the RBAC AAD profile")
			future, err := clusterClient.ResetAADProfile(ctx, *id, *props.AadProfile)
			if err != nil {
				return fmt.Errorf("updating Managed Kubernetes Cluster AAD Profile for %s: %+v", *id, err)
			}

			if err = future.Poller.PollUntilDone(); err != nil {
				return fmt.Errorf("waiting for update of RBAC AAD profile of %s: %+v", *id, err)
			}
		}

		if props.AadProfile != nil && props.AadProfile.Managed != nil && *props.AadProfile.Managed {
			existing.Model.Properties.AadProfile = azureADProfile
			updateCluster = true
		}
	}

	if d.HasChange("aci_connector_linux") || d.HasChange("azure_policy_enabled") || d.HasChange("http_application_routing_enabled") || d.HasChange("oms_agent") || d.HasChange("ingress_application_gateway") || d.HasChange("open_service_mesh_enabled") || d.HasChange("key_vault_secrets_provider") {
		updateCluster = true
		addOns := collectKubernetesAddons(d)
		addonProfiles, err := expandKubernetesAddOns(d, addOns, env)
		if err != nil {
			return err
		}
		existing.Model.Properties.AddonProfiles = addonProfiles
	}

	if d.HasChange("api_server_authorized_ip_ranges") {
		updateCluster = true
		apiServerAuthorizedIPRangesRaw := d.Get("api_server_authorized_ip_ranges").(*pluginsdk.Set).List()

		enablePrivateCluster := false
		if v, ok := d.GetOk("private_cluster_enabled"); ok {
			enablePrivateCluster = v.(bool)
		}
		existing.Model.Properties.ApiServerAccessProfile = &managedclusters.ManagedClusterAPIServerAccessProfile{
			AuthorizedIPRanges:   utils.ExpandStringSlice(apiServerAuthorizedIPRangesRaw),
			EnablePrivateCluster: &enablePrivateCluster,
		}
		if v, ok := d.GetOk("private_dns_zone_id"); ok {
			existing.Model.Properties.ApiServerAccessProfile.PrivateDNSZone = utils.String(v.(string))
		}
	}

	if d.HasChange("private_cluster_public_fqdn_enabled") {
		updateCluster = true
		existing.Model.Properties.ApiServerAccessProfile.EnablePrivateClusterPublicFQDN = utils.Bool(d.Get("private_cluster_public_fqdn_enabled").(bool))
	}

	if d.HasChange("run_command_enabled") {
		updateCluster = true
		if existing.Model.Properties.ApiServerAccessProfile == nil {
			existing.Model.Properties.ApiServerAccessProfile = &managedclusters.ManagedClusterAPIServerAccessProfile{}
		}
		existing.Model.Properties.ApiServerAccessProfile.DisableRunCommand = utils.Bool(!d.Get("run_command_enabled").(bool))
	}

	if d.HasChange("auto_scaler_profile") {
		updateCluster = true
		autoScalerProfileRaw := d.Get("auto_scaler_profile").([]interface{})

		autoScalerProfile := expandKubernetesClusterAutoScalerProfile(autoScalerProfileRaw)
		existing.Model.Properties.AutoScalerProfile = autoScalerProfile
	}

	if d.HasChange("enable_pod_security_policy") && d.Get("enable_pod_security_policy").(bool) {
		return fmt.Errorf("The AKS API has removed support for this field on 2020-10-15 and is no longer possible to configure this the Pod Security Policy - as such you'll need to set `enable_pod_security_policy` to `false`")
	}

	if d.HasChange("linux_profile") {
		updateCluster = true
		linuxProfileRaw := d.Get("linux_profile").([]interface{})
		linuxProfile := expandKubernetesClusterLinuxProfile(linuxProfileRaw)
		existing.Model.Properties.LinuxProfile = linuxProfile
	}

	if d.HasChange("local_account_disabled") {
		updateCluster = true
		existing.Model.Properties.DisableLocalAccounts = utils.Bool(d.Get("local_account_disabled").(bool))
	}

	if d.HasChange("network_profile") {
		updateCluster = true

		networkProfile := *existing.Model.Properties.NetworkProfile

		if networkProfile.LoadBalancerProfile == nil && networkProfile.NatGatewayProfile == nil {
			// on of the profiles should be present
			return fmt.Errorf("both `loadBalancerProfile` and `natGatewayProfile` are nil in Azure")
		}

		if networkProfile.LoadBalancerProfile != nil {
			loadBalancerProfile := *networkProfile.LoadBalancerProfile

			if key := "network_profile.0.load_balancer_profile.0.effective_outbound_ips"; d.HasChange(key) {
				effectiveOutboundIPs := idsToResourceReferences(d.Get(key))
				loadBalancerProfile.EffectiveOutboundIPs = effectiveOutboundIPs
			}

			if key := "network_profile.0.load_balancer_profile.0.idle_timeout_in_minutes"; d.HasChange(key) {
				idleTimeoutInMinutes := d.Get(key).(int)
				loadBalancerProfile.IdleTimeoutInMinutes = utils.Int64(int64(idleTimeoutInMinutes))
			}

			if key := "network_profile.0.load_balancer_profile.0.managed_outbound_ip_count"; d.HasChange(key) {
				managedOutboundIPCount := d.Get(key).(int)
				loadBalancerProfile.ManagedOutboundIPs = &managedclusters.ManagedClusterLoadBalancerProfileManagedOutboundIPs{
					Count: utils.Int64(int64(managedOutboundIPCount)),
				}

				// fixes: Load balancer profile must specify one of ManagedOutboundIPs, OutboundIPPrefixes and OutboundIPs.
				loadBalancerProfile.OutboundIPs = nil
				loadBalancerProfile.OutboundIPPrefixes = nil
			}

			if key := "network_profile.0.load_balancer_profile.0.managed_outbound_ipv6_count"; d.HasChange(key) {
				managedOutboundIPV6Count := d.Get(key).(int)
				if loadBalancerProfile.ManagedOutboundIPs == nil {
					loadBalancerProfile.ManagedOutboundIPs = &managedclusters.ManagedClusterLoadBalancerProfileManagedOutboundIPs{}
				}
				loadBalancerProfile.ManagedOutboundIPs.CountIPv6 = utils.Int64(int64(managedOutboundIPV6Count))

				// fixes: Load balancer profile must specify one of ManagedOutboundIPs, OutboundIPPrefixes and OutboundIPs.
				loadBalancerProfile.OutboundIPs = nil
				loadBalancerProfile.OutboundIPPrefixes = nil
			}

			if key := "network_profile.0.load_balancer_profile.0.outbound_ip_address_ids"; d.HasChange(key) {
				outboundIPAddress := d.Get(key)
				if v := outboundIPAddress.(*pluginsdk.Set).List(); len(v) == 0 {
					// sending [] to unset `outbound_ip_address_ids` results in 400 / Bad Request
					// instead we default back to AKS managed outbound which is the default of the AKS API when nothing is provided
					loadBalancerProfile.ManagedOutboundIPs = &managedclusters.ManagedClusterLoadBalancerProfileManagedOutboundIPs{
						Count: utils.Int64(1),
					}
					loadBalancerProfile.OutboundIPs = nil
					loadBalancerProfile.OutboundIPPrefixes = nil
				} else {
					publicIPAddressIDs := idsToResourceReferences(d.Get(key))
					loadBalancerProfile.OutboundIPs = &managedclusters.ManagedClusterLoadBalancerProfileOutboundIPs{
						PublicIPs: publicIPAddressIDs,
					}

					// fixes: Load balancer profile must specify one of ManagedOutboundIPs, OutboundIPPrefixes and OutboundIPs.
					loadBalancerProfile.ManagedOutboundIPs = nil
					loadBalancerProfile.OutboundIPPrefixes = nil
				}
			}

			if key := "network_profile.0.load_balancer_profile.0.outbound_ip_prefix_ids"; d.HasChange(key) {
				outboundIPPrefixes := d.Get(key)
				if v := outboundIPPrefixes.(*pluginsdk.Set).List(); len(v) == 0 {
					// sending [] to unset `outbound_ip_address_ids` results in 400 / Bad Request
					// instead we default back to AKS managed outbound which is the default of the AKS API when nothing is specified
					loadBalancerProfile.ManagedOutboundIPs = &managedclusters.ManagedClusterLoadBalancerProfileManagedOutboundIPs{
						Count: utils.Int64(1),
					}
					loadBalancerProfile.OutboundIPs = nil
					loadBalancerProfile.OutboundIPPrefixes = nil
				} else {
					outboundIPPrefixIDs := idsToResourceReferences(d.Get(key))
					loadBalancerProfile.OutboundIPPrefixes = &managedclusters.ManagedClusterLoadBalancerProfileOutboundIPPrefixes{
						PublicIPPrefixes: outboundIPPrefixIDs,
					}

					// fixes: Load balancer profile must specify one of ManagedOutboundIPs, OutboundIPPrefixes and OutboundIPs.
					loadBalancerProfile.ManagedOutboundIPs = nil
					loadBalancerProfile.OutboundIPs = nil
				}
			}

			if key := "network_profile.0.load_balancer_profile.0.outbound_ports_allocated"; d.HasChange(key) {
				allocatedOutboundPorts := d.Get(key).(int)
				loadBalancerProfile.AllocatedOutboundPorts = utils.Int64(int64(allocatedOutboundPorts))
			}

			existing.Model.Properties.NetworkProfile.LoadBalancerProfile = &loadBalancerProfile
		}

		if networkProfile.NatGatewayProfile != nil {
			natGatewayProfile := *networkProfile.NatGatewayProfile

			if key := "network_profile.0.nat_gateway_profile.0.idle_timeout_in_minutes"; d.HasChange(key) {
				idleTimeoutInMinutes := d.Get(key).(int)
				natGatewayProfile.IdleTimeoutInMinutes = utils.Int64(int64(idleTimeoutInMinutes))
			}

			if key := "network_profile.0.nat_gateway_profile.0.managed_outbound_ip_count"; d.HasChange(key) {
				managedOutboundIPCount := d.Get(key).(int)
				natGatewayProfile.ManagedOutboundIPProfile = &managedclusters.ManagedClusterManagedOutboundIPProfile{
					Count: utils.Int64(int64(managedOutboundIPCount)),
				}
				natGatewayProfile.EffectiveOutboundIPs = nil
			}

			existing.Model.Properties.NetworkProfile.NatGatewayProfile = &natGatewayProfile
		}
	}

	if d.HasChange("tags") {
		updateCluster = true
		t := d.Get("tags").(map[string]interface{})
		existing.Model.Tags = tags.Expand(t)
	}

	if d.HasChange("windows_profile") {
		updateCluster = true
		windowsProfileRaw := d.Get("windows_profile").([]interface{})
		windowsProfile := expandKubernetesClusterWindowsProfile(windowsProfileRaw)
		existing.Model.Properties.WindowsProfile = windowsProfile
	}

	if d.HasChange("identity") {
		updateCluster = true
		managedClusterIdentityRaw := d.Get("identity").([]interface{})

		expandedIdentity, err := expandKubernetesClusterManagedClusterIdentity(managedClusterIdentityRaw)
		if err != nil {
			return fmt.Errorf("expanding `identity`: %+v", err)
		}
		existing.Model.Identity = expandedIdentity
	}

	if d.HasChange("sku_tier") {
		updateCluster = true
		if existing.Model.Sku == nil {
			basic := managedclusters.ManagedClusterSKUNameBasic
			existing.Model.Sku = &managedclusters.ManagedClusterSKU{
				Name: &basic,
			}
		}

		skuTier := managedclusters.ManagedClusterSKUTierFree
		if v := d.Get("sku_tier").(string); v != "" {
			skuTier = managedclusters.ManagedClusterSKUTier(v)
		}
		existing.Model.Sku.Tier = &skuTier
	}

	if d.HasChange("automatic_channel_upgrade") {
		updateCluster = true
		if existing.Model.Properties.AutoUpgradeProfile == nil {
			existing.Model.Properties.AutoUpgradeProfile = &managedclusters.ManagedClusterAutoUpgradeProfile{}
		}

		channel := managedclusters.UpgradeChannelNone
		if v := d.Get("automatic_channel_upgrade").(string); v != "" {
			channel = managedclusters.UpgradeChannel(v)
		}

		existing.Model.Properties.AutoUpgradeProfile.UpgradeChannel = &channel
	}

	if d.HasChange("http_proxy_config") {
		updateCluster = true
		httpProxyConfigRaw := d.Get("http_proxy_config").([]interface{})
		httpProxyConfig := expandKubernetesClusterHttpProxyConfig(httpProxyConfigRaw)
		existing.Model.Properties.HTTPProxyConfig = httpProxyConfig
	}

	if d.HasChange("oidc_issuer_enabled") {
		updateCluster = true
		oidcIssuerEnabled := d.Get("oidc_issuer_enabled").(bool)
		oidcIssuerProfile := expandKubernetesClusterOidcIssuerProfile(oidcIssuerEnabled)
		existing.Model.Properties.OidcIssuerProfile = oidcIssuerProfile
	}

	if d.HasChanges("microsoft_defender") {
		updateCluster = true
		microsoftDefenderRaw := d.Get("microsoft_defender").([]interface{})
		microsoftDefender := expandKubernetesClusterMicrosoftDefender(d, microsoftDefenderRaw)
		existing.Model.Properties.SecurityProfile = microsoftDefender
	}

	if d.HasChanges("storage_profile") {
		updateCluster = true
		storageProfileRaw := d.Get("storage_profile").([]interface{})
		clusterStorageProfile := expandStorageProfile(storageProfileRaw)
		existing.Model.Properties.StorageProfile = clusterStorageProfile
	}

	if d.HasChange("workload_autoscaler_profile") {
		updateCluster = true
		workloadAutoscalerProfileRaw := d.Get("workload_autoscaler_profile").([]interface{})
		workloadAutoscalerProfile := expandKubernetesClusterWorkloadAutoscalerProfile(workloadAutoscalerProfileRaw)
		if workloadAutoscalerProfile == nil {
			existing.Model.Properties.WorkloadAutoScalerProfile = &managedclusters.ManagedClusterWorkloadAutoScalerProfile{
				Keda: &managedclusters.ManagedClusterWorkloadAutoScalerProfileKeda{
					Enabled: false,
				},
			}
		} else {
			existing.Model.Properties.WorkloadAutoScalerProfile = workloadAutoscalerProfile
		}
	}

	if d.HasChanges("workload_identity_enabled") {
		updateCluster = true
		workloadIdentity := d.Get("workload_identity_enabled").(bool)
		if existing.Model.Properties.SecurityProfile == nil {
			existing.Model.Properties.SecurityProfile = &managedclusters.ManagedClusterSecurityProfile{}
		}
		existing.Model.Properties.SecurityProfile.WorkloadIdentity = &managedclusters.ManagedClusterSecurityProfileWorkloadIdentity{
			Enabled: &workloadIdentity,
		}
	}

	if d.HasChange("web_app_routing") {
		updateCluster = true
		existing.Model.Properties.IngressProfile = expandKubernetesClusterIngressProfile(d, d.Get("web_app_routing").([]interface{}))
	}

	if updateCluster {
		// If Defender was explicitly disabled in a prior update then we should strip SecurityProfile.AzureDefender from the request
		// body to prevent errors in cases where Defender is disabled for the entire subscription
		if !d.HasChanges("microsoft_defender") && len(d.Get("microsoft_defender").([]interface{})) == 0 {
			if existing.Model.Properties.SecurityProfile == nil {
				existing.Model.Properties.SecurityProfile = &managedclusters.ManagedClusterSecurityProfile{}
			}
			existing.Model.Properties.SecurityProfile.Defender = nil
		}

		log.Printf("[DEBUG] Updating %s..", *id)
		future, err := clusterClient.CreateOrUpdate(ctx, *id, *existing.Model)
		if err != nil {
			return fmt.Errorf("updating %s: %+v", *id, err)
		}

		if err = future.Poller.PollUntilDone(); err != nil {
			return fmt.Errorf("waiting for update of %s: %+v", *id, err)
		}
		log.Printf("[DEBUG] Updated %s..", *id)
	}

	// then roll the version of Kubernetes if necessary
	if d.HasChange("kubernetes_version") {
		existing, err = clusterClient.Get(ctx, *id)
		if err != nil {
			return fmt.Errorf("retrieving existing %s: %+v", *id, err)
		}
		if existing.Model == nil || existing.Model.Properties == nil {
			return fmt.Errorf("retrieving existing %s: `properties` was nil", *id)
		}

		kubernetesVersion := d.Get("kubernetes_version").(string)
		log.Printf("[DEBUG] Upgrading the version of Kubernetes to %q..", kubernetesVersion)
		existing.Model.Properties.KubernetesVersion = utils.String(kubernetesVersion)

		future, err := clusterClient.CreateOrUpdate(ctx, *id, *existing.Model)
		if err != nil {
			return fmt.Errorf("updating Kubernetes Version for %s: %+v", *id, err)
		}

		if err = future.Poller.PollUntilDone(); err != nil {
			return fmt.Errorf("waiting for update of %s: %+v", *id, err)
		}

		log.Printf("[DEBUG] Upgraded the version of Kubernetes to %q..", kubernetesVersion)
	}

	// update the node pool using the separate API
	if d.HasChange("default_node_pool") {
		log.Printf("[DEBUG] Updating of Default Node Pool..")

		agentProfiles, err := ExpandDefaultNodePool(d)
		if err != nil {
			return fmt.Errorf("expanding `default_node_pool`: %+v", err)
		}

		agentProfile := ConvertDefaultNodePoolToAgentPool(agentProfiles)
		defaultNodePoolId := agentpools.NewAgentPoolID(id.SubscriptionId, id.ResourceGroupName, id.ResourceName, *agentProfile.Name)

		// if a users specified a version - confirm that version is supported on the cluster
		if nodePoolVersion := agentProfile.Properties.CurrentOrchestratorVersion; nodePoolVersion != nil {
			existingNodePool, err := nodePoolsClient.Get(ctx, defaultNodePoolId)
			if err != nil {
				return fmt.Errorf("retrieving Default Node Pool %s: %+v", defaultNodePoolId, err)
			}
			currentNodePoolVersion := ""
			if v := existingNodePool.Model.Properties.OrchestratorVersion; v != nil {
				currentNodePoolVersion = *v
			}

			if err := validateNodePoolSupportsVersion(ctx, containersClient, currentNodePoolVersion, defaultNodePoolId, *nodePoolVersion); err != nil {
				return err
			}
		}

		agentPool, err := nodePoolsClient.CreateOrUpdate(ctx, defaultNodePoolId, agentProfile)
		if err != nil {
			return fmt.Errorf("updating Default Node Pool %s %+v", defaultNodePoolId, err)
		}

		if err := agentPool.Poller.PollUntilDone(); err != nil {
			return fmt.Errorf("waiting for update of Default Node Pool %s: %+v", defaultNodePoolId, err)
		}
		log.Printf("[DEBUG] Updated Default Node Pool.")
	}

	if d.HasChange("maintenance_window") {
		client := meta.(*clients.Client).Containers.MaintenanceConfigurationsClient
		parameters := maintenanceconfigurations.MaintenanceConfiguration{
			Properties: expandKubernetesClusterMaintenanceConfiguration(d.Get("maintenance_window").([]interface{})),
		}
		maintenanceId := maintenanceconfigurations.NewMaintenanceConfigurationID(id.SubscriptionId, id.ResourceGroupName, id.ResourceName, "default")
		if _, err := client.CreateOrUpdate(ctx, maintenanceId, parameters); err != nil {
			return fmt.Errorf("creating/updating Maintenance Configuration for Managed Kubernetes Cluster (%q): %+v", id, err)
		}
	}

	d.Partial(false)

	return resourceKubernetesClusterRead(d, meta)
}

func resourceKubernetesClusterRead(d *pluginsdk.ResourceData, meta interface{}) error {
	client := meta.(*clients.Client).Containers.KubernetesClustersClient
	ctx, cancel := timeouts.ForRead(meta.(*clients.Client).StopContext, d)
	defer cancel()

	id, err := managedclusters.ParseManagedClusterID(d.Id())
	if err != nil {
		return err
	}

	resp, err := client.Get(ctx, *id)
	if err != nil {
		if response.WasNotFound(resp.HttpResponse) {
			log.Printf("[DEBUG] %s was not found - removing from state!", *id)
			d.SetId("")
			return nil
		}

		return fmt.Errorf("retrieving %s: %+v", *id, err)
	}

	respModel := resp.Model
	if respModel == nil {
		return fmt.Errorf("retrieving %s: no payload delivered", *id)
	}

	accessProfileId := managedclusters.NewAccessProfileID(id.SubscriptionId, id.ResourceGroupName, id.ResourceName, "clusterUser")
	profile, err := client.GetAccessProfile(ctx, accessProfileId)
	if err != nil {
		return fmt.Errorf("retrieving Access Profile for %s: %+v", *id, err)
	}

	d.Set("name", id.ResourceName)
	d.Set("resource_group_name", id.ResourceGroupName)
	d.Set("edge_zone", flattenEdgeZone(respModel.ExtendedLocation))
	if location := respModel.Location; location != "" {
		d.Set("location", azure.NormalizeLocation(location))
	}

	skuTier := string(managedclusters.ManagedClusterSKUTierFree)
	if respModel.Sku != nil && respModel.Sku.Tier != nil && *respModel.Sku.Tier != "" {
		skuTier = string(*respModel.Sku.Tier)
	}
	d.Set("sku_tier", skuTier)

	if props := respModel.Properties; props != nil {
		d.Set("dns_prefix", props.DnsPrefix)
		d.Set("dns_prefix_private_cluster", props.FqdnSubdomain)
		d.Set("fqdn", props.Fqdn)
		d.Set("private_fqdn", props.PrivateFQDN)
		d.Set("portal_fqdn", props.AzurePortalFQDN)
		d.Set("disk_encryption_set_id", props.DiskEncryptionSetID)
		d.Set("kubernetes_version", props.KubernetesVersion)
		d.Set("node_resource_group", props.NodeResourceGroup)
		d.Set("enable_pod_security_policy", props.EnablePodSecurityPolicy)
		d.Set("local_account_disabled", props.DisableLocalAccounts)

		publicNetworkAccess := managedclusters.PublicNetworkAccessEnabled
		if props.PublicNetworkAccess != nil {
			publicNetworkAccess = *props.PublicNetworkAccess
		}
		d.Set("public_network_access_enabled", publicNetworkAccess != managedclusters.PublicNetworkAccessDisabled)

		upgradeChannel := ""
		if profile := props.AutoUpgradeProfile; profile != nil && *profile.UpgradeChannel != managedclusters.UpgradeChannelNone {
			upgradeChannel = string(*profile.UpgradeChannel)
		}
		d.Set("automatic_channel_upgrade", upgradeChannel)

		enablePrivateCluster := false
		enablePrivateClusterPublicFQDN := false
		runCommandEnabled := true
		if accessProfile := props.ApiServerAccessProfile; accessProfile != nil {
			apiServerAuthorizedIPRanges := utils.FlattenStringSlice(accessProfile.AuthorizedIPRanges)
			if err := d.Set("api_server_authorized_ip_ranges", apiServerAuthorizedIPRanges); err != nil {
				return fmt.Errorf("setting `api_server_authorized_ip_ranges`: %+v", err)
			}
			if accessProfile.EnablePrivateCluster != nil {
				enablePrivateCluster = *accessProfile.EnablePrivateCluster
			}
			if accessProfile.EnablePrivateClusterPublicFQDN != nil {
				enablePrivateClusterPublicFQDN = *accessProfile.EnablePrivateClusterPublicFQDN
			}
			if accessProfile.DisableRunCommand != nil {
				runCommandEnabled = !*accessProfile.DisableRunCommand
			}
			switch {
			case accessProfile.PrivateDNSZone != nil && strings.EqualFold("System", *accessProfile.PrivateDNSZone):
				d.Set("private_dns_zone_id", "System")
			case accessProfile.PrivateDNSZone != nil && strings.EqualFold("None", *accessProfile.PrivateDNSZone):
				d.Set("private_dns_zone_id", "None")
			default:
				d.Set("private_dns_zone_id", accessProfile.PrivateDNSZone)
			}
		}

		d.Set("private_cluster_enabled", enablePrivateCluster)
		d.Set("private_cluster_public_fqdn_enabled", enablePrivateClusterPublicFQDN)
		d.Set("run_command_enabled", runCommandEnabled)

		if props.AddonProfiles != nil {
			addOns := flattenKubernetesAddOns(*props.AddonProfiles)
			d.Set("aci_connector_linux", addOns["aci_connector_linux"])
			d.Set("azure_policy_enabled", addOns["azure_policy_enabled"].(bool))
			d.Set("http_application_routing_enabled", addOns["http_application_routing_enabled"].(bool))
			d.Set("http_application_routing_zone_name", addOns["http_application_routing_zone_name"])
			d.Set("oms_agent", addOns["oms_agent"])
			d.Set("ingress_application_gateway", addOns["ingress_application_gateway"])
			d.Set("open_service_mesh_enabled", addOns["open_service_mesh_enabled"].(bool))
			d.Set("key_vault_secrets_provider", addOns["key_vault_secrets_provider"])
		}
		autoScalerProfile, err := flattenKubernetesClusterAutoScalerProfile(props.AutoScalerProfile)
		if err != nil {
			return err
		}
		if err := d.Set("auto_scaler_profile", autoScalerProfile); err != nil {
			return fmt.Errorf("setting `auto_scaler_profile`: %+v", err)
		}

		flattenedDefaultNodePool, err := FlattenDefaultNodePool(props.AgentPoolProfiles, d)
		if err != nil {
			return fmt.Errorf("flattening `default_node_pool`: %+v", err)
		}
		if err := d.Set("default_node_pool", flattenedDefaultNodePool); err != nil {
			return fmt.Errorf("setting `default_node_pool`: %+v", err)
		}

		kubeletIdentity := []interface{}{}
		if identityProfile := props.IdentityProfile; identityProfile != nil {
			kubeletIdentity, err = flattenKubernetesClusterIdentityProfile(*props.IdentityProfile)
			if err != nil {
				return err
			}
		}

		if err := d.Set("kubelet_identity", kubeletIdentity); err != nil {
			return fmt.Errorf("setting `kubelet_identity`: %+v", err)
		}

		linuxProfile := flattenKubernetesClusterLinuxProfile(props.LinuxProfile)
		if err := d.Set("linux_profile", linuxProfile); err != nil {
			return fmt.Errorf("setting `linux_profile`: %+v", err)
		}

		networkProfile := flattenKubernetesClusterNetworkProfile(props.NetworkProfile)
		if err := d.Set("network_profile", networkProfile); err != nil {
			return fmt.Errorf("setting `network_profile`: %+v", err)
		}

		rbacEnabled := true
		if props.EnableRBAC != nil {
			rbacEnabled = *props.EnableRBAC
		}
		d.Set("role_based_access_control_enabled", rbacEnabled)

		aadRbac := flattenKubernetesClusterAzureActiveDirectoryRoleBasedAccessControl(props, d)
		if err := d.Set("azure_active_directory_role_based_access_control", aadRbac); err != nil {
			return fmt.Errorf("setting `azure_active_directory_role_based_access_control`: %+v", err)
		}

		servicePrincipal := flattenAzureRmKubernetesClusterServicePrincipalProfile(props.ServicePrincipalProfile, d)
		if err := d.Set("service_principal", servicePrincipal); err != nil {
			return fmt.Errorf("setting `service_principal`: %+v", err)
		}

		windowsProfile := flattenKubernetesClusterWindowsProfile(props.WindowsProfile, d)
		if err := d.Set("windows_profile", windowsProfile); err != nil {
			return fmt.Errorf("setting `windows_profile`: %+v", err)
		}

		workloadAutoscalerProfile := flattenKubernetesClusterWorkloadAutoscalerProfile(props.WorkloadAutoScalerProfile, d)
		if err := d.Set("workload_autoscaler_profile", workloadAutoscalerProfile); err != nil {
			return fmt.Errorf("setting `workload_autoscaler_profile`: %+v", err)
		}

		httpProxyConfig := flattenKubernetesClusterHttpProxyConfig(props)
		if err := d.Set("http_proxy_config", httpProxyConfig); err != nil {
			return fmt.Errorf("setting `http_proxy_config`: %+v", err)
		}

		oidcIssuerEnabled := false
		oidcIssuerUrl := ""
		if props.OidcIssuerProfile != nil {
			if props.OidcIssuerProfile.Enabled != nil {
				oidcIssuerEnabled = *props.OidcIssuerProfile.Enabled
			}
			if props.OidcIssuerProfile.IssuerURL != nil {
				oidcIssuerUrl = *props.OidcIssuerProfile.IssuerURL
			}
		}

		d.Set("oidc_issuer_enabled", oidcIssuerEnabled)
		d.Set("oidc_issuer_url", oidcIssuerUrl)

		microsoftDefender := flattenKubernetesClusterMicrosoftDefender(props.SecurityProfile)
		if err := d.Set("microsoft_defender", microsoftDefender); err != nil {
			return fmt.Errorf("setting `microsoft_defender`: %+v", err)
		}

		ingressProfile := flattenKubernetesClusterIngressProfile(props.IngressProfile)
		if err := d.Set("web_app_routing", ingressProfile); err != nil {
			return fmt.Errorf("setting `web_app_routing`: %+v", err)
		}

		workloadIdentity := false
		if props.SecurityProfile != nil && props.SecurityProfile.WorkloadIdentity != nil {
			workloadIdentity = *props.SecurityProfile.WorkloadIdentity.Enabled
		}
		d.Set("workload_identity_enabled", workloadIdentity)

		// adminProfile is only available for RBAC enabled clusters with AAD and local account is not disabled
		if props.AadProfile != nil && (props.DisableLocalAccounts == nil || !*props.DisableLocalAccounts) {

			accessProfileId := managedclusters.NewAccessProfileID(id.SubscriptionId, id.ResourceGroupName, id.ResourceName, "clusterAdmin")
			adminProfile, err := client.GetAccessProfile(ctx, accessProfileId)
			if err != nil {
				return fmt.Errorf("retrieving Admin Access Profile for Managed Kubernetes Cluster %q (Resource Group %q): %+v", id.ResourceName, id.ResourceGroupName, err)
			}

			if adminProfile.Model == nil {
				return fmt.Errorf("retrieving Admin Access Profile for Managed Kubernetes Cluster %q (Resource Group %q): no payload found", id.ResourceName, id.ResourceGroupName)
			}
			adminKubeConfigRaw, adminKubeConfig := flattenKubernetesClusterAccessProfile(*adminProfile.Model)
			d.Set("kube_admin_config_raw", adminKubeConfigRaw)
			if err := d.Set("kube_admin_config", adminKubeConfig); err != nil {
				return fmt.Errorf("setting `kube_admin_config`: %+v", err)
			}
		} else {
			d.Set("kube_admin_config_raw", "")
			d.Set("kube_admin_config", []interface{}{})
		}
	}

	identity, err := identity.FlattenSystemOrUserAssignedMap(respModel.Identity)
	if err != nil {
		return fmt.Errorf("setting `identity`: %+v", err)
	}

	if err := d.Set("identity", identity); err != nil {
		return fmt.Errorf("setting `identity`: %+v", err)
	}

	kubeConfigRaw, kubeConfig := flattenKubernetesClusterAccessProfile(*profile.Model)
	d.Set("kube_config_raw", kubeConfigRaw)
	if err := d.Set("kube_config", kubeConfig); err != nil {
		return fmt.Errorf("setting `kube_config`: %+v", err)
	}

	maintenanceConfigurationsClient := meta.(*clients.Client).Containers.MaintenanceConfigurationsClient
	maintenanceId := maintenanceconfigurations.NewMaintenanceConfigurationID(id.SubscriptionId, id.ResourceGroupName, id.ResourceName, "default")
	configResp, _ := maintenanceConfigurationsClient.Get(ctx, maintenanceId)
	if configurationBody := configResp.Model; configurationBody != nil && configurationBody.Properties != nil {
		d.Set("maintenance_window", flattenKubernetesClusterMaintenanceConfiguration(configurationBody.Properties))
	}

	return tags.FlattenAndSet(d, respModel.Tags)
}

func resourceKubernetesClusterDelete(d *pluginsdk.ResourceData, meta interface{}) error {
	client := meta.(*clients.Client).Containers.KubernetesClustersClient
	ctx, cancel := timeouts.ForDelete(meta.(*clients.Client).StopContext, d)
	defer cancel()

	id, err := managedclusters.ParseManagedClusterID(d.Id())
	if err != nil {
		return err
	}

	if _, ok := d.GetOk("maintenance_window"); ok {
		client := meta.(*clients.Client).Containers.MaintenanceConfigurationsClient
		maintenanceId := maintenanceconfigurations.NewMaintenanceConfigurationID(id.SubscriptionId, id.ResourceGroupName, id.ResourceName, "default")
		if _, err := client.Delete(ctx, maintenanceId); err != nil {
			return fmt.Errorf("deleting Maintenance Configuration for %s: %+v", *id, err)
		}
	}

	ignorePodDisruptionBudget := true
	future, err := client.Delete(ctx, *id, managedclusters.DeleteOperationOptions{
		IgnorePodDisruptionBudget: &ignorePodDisruptionBudget,
	})
	if err != nil {
		return fmt.Errorf("deleting %s: %+v", *id, err)
	}

	if err := future.Poller.PollUntilDone(); err != nil {
		return fmt.Errorf("waiting for the deletion of %s: %+v", *id, err)
	}

	return nil
}

func flattenKubernetesClusterAccessProfile(profile managedclusters.ManagedClusterAccessProfile) (*string, []interface{}) {
	if accessProfile := profile.Properties; accessProfile != nil {
		if kubeConfigRaw := accessProfile.KubeConfig; kubeConfigRaw != nil {
			rawConfig := *kubeConfigRaw
			if base64IsEncoded(*kubeConfigRaw) {
				rawConfig = base64Decode(*kubeConfigRaw)
			}
			var flattenedKubeConfig []interface{}

			if strings.Contains(rawConfig, "apiserver-id:") || strings.Contains(rawConfig, "exec") {
				kubeConfigAAD, err := kubernetes.ParseKubeConfigAAD(rawConfig)
				if err != nil {
					return utils.String(rawConfig), []interface{}{}
				}

				flattenedKubeConfig = flattenKubernetesClusterKubeConfigAAD(*kubeConfigAAD)
			} else {
				kubeConfig, err := kubernetes.ParseKubeConfig(rawConfig)
				if err != nil {
					return utils.String(rawConfig), []interface{}{}
				}

				flattenedKubeConfig = flattenKubernetesClusterKubeConfig(*kubeConfig)
			}

			return utils.String(rawConfig), flattenedKubeConfig
		}
	}
	return nil, []interface{}{}
}

func expandKubernetesClusterLinuxProfile(input []interface{}) *managedclusters.ContainerServiceLinuxProfile {
	if len(input) == 0 {
		return nil
	}

	config := input[0].(map[string]interface{})

	adminUsername := config["admin_username"].(string)
	linuxKeys := config["ssh_key"].([]interface{})

	keyData := ""
	if key, ok := linuxKeys[0].(map[string]interface{}); ok {
		keyData = key["key_data"].(string)
	}

	return &managedclusters.ContainerServiceLinuxProfile{
		AdminUsername: adminUsername,
		Ssh: managedclusters.ContainerServiceSshConfiguration{
			PublicKeys: []managedclusters.ContainerServiceSshPublicKey{
				{
					KeyData: keyData,
				},
			},
		},
	}
}

func expandKubernetesClusterIdentityProfile(input []interface{}) *map[string]managedclusters.UserAssignedIdentity {
	identityProfile := make(map[string]managedclusters.UserAssignedIdentity)
	if len(input) == 0 || input[0] == nil {
		return &identityProfile
	}

	values := input[0].(map[string]interface{})

	if identity.Type(values["user_assigned_identity_id"].(string)) != "" {
		identityProfile["kubeletidentity"] = managedclusters.UserAssignedIdentity{
			ResourceId: utils.String(values["user_assigned_identity_id"].(string)),
			ClientId:   utils.String(values["client_id"].(string)),
			ObjectId:   utils.String(values["object_id"].(string)),
		}
	}

	return &identityProfile
}

func flattenKubernetesClusterIdentityProfile(profile map[string]managedclusters.UserAssignedIdentity) ([]interface{}, error) {
	if profile == nil {
		return []interface{}{}, nil
	}

	kubeletIdentity := make([]interface{}, 0)
	if kubeletidentity, ok := profile["kubeletidentity"]; ok {
		clientId := ""
		if clientid := kubeletidentity.ClientId; clientid != nil {
			clientId = *clientid
		}

		objectId := ""
		if objectid := kubeletidentity.ObjectId; objectid != nil {
			objectId = *objectid
		}

		userAssignedIdentityId := ""
		if resourceid := kubeletidentity.ResourceId; resourceid != nil {
			parsedId, err := commonids.ParseUserAssignedIdentityIDInsensitively(*resourceid)
			if err != nil {
				return nil, err
			}

			userAssignedIdentityId = parsedId.ID()
		}

		kubeletIdentity = append(kubeletIdentity, map[string]interface{}{
			"client_id":                 clientId,
			"object_id":                 objectId,
			"user_assigned_identity_id": userAssignedIdentityId,
		})
	}

	return kubeletIdentity, nil
}

func flattenKubernetesClusterLinuxProfile(profile *managedclusters.ContainerServiceLinuxProfile) []interface{} {
	if profile == nil {
		return []interface{}{}
	}

	adminUsername := profile.AdminUsername

	sshKeys := make([]interface{}, 0)
	ssh := profile.Ssh
	if keys := ssh.PublicKeys; keys != nil {
		for _, sshKey := range keys {
			keyData := ""
			if kd := sshKey.KeyData; kd != "" {
				keyData = kd
			}
			sshKeys = append(sshKeys, map[string]interface{}{
				"key_data": keyData,
			})
		}

	}

	return []interface{}{
		map[string]interface{}{
			"admin_username": adminUsername,
			"ssh_key":        sshKeys,
		},
	}
}

func expandKubernetesClusterWindowsProfile(input []interface{}) *managedclusters.ManagedClusterWindowsProfile {
	if len(input) == 0 {
		return nil
	}

	config := input[0].(map[string]interface{})

	license := managedclusters.LicenseTypeNone
	if v := config["license"].(string); v != "" {
		license = managedclusters.LicenseType(v)
	}

	gmsaProfile := expandGmsaProfile(config["gmsa"].([]interface{}))

	return &managedclusters.ManagedClusterWindowsProfile{
		AdminUsername: config["admin_username"].(string),
		AdminPassword: utils.String(config["admin_password"].(string)),
		LicenseType:   &license,
		GmsaProfile:   gmsaProfile,
	}
}

func expandKubernetesClusterWorkloadAutoscalerProfile(input []interface{}) *managedclusters.ManagedClusterWorkloadAutoScalerProfile {
	if len(input) == 0 {
		return nil
	}

	config := input[0].(map[string]interface{})
	kedaEnabled := managedclusters.ManagedClusterWorkloadAutoScalerProfileKeda{}
	if v := config["keda_enabled"].(bool); v {
		kedaEnabled.Enabled = v
	}

	return &managedclusters.ManagedClusterWorkloadAutoScalerProfile{
		Keda: &kedaEnabled,
	}
}

func expandGmsaProfile(input []interface{}) *managedclusters.WindowsGmsaProfile {
	if len(input) == 0 {
		return nil
	}

	config := input[0].(map[string]interface{})
	return &managedclusters.WindowsGmsaProfile{
		Enabled:        utils.Bool(true),
		DnsServer:      utils.String(config["dns_server"].(string)),
		RootDomainName: utils.String(config["root_domain"].(string)),
	}

}

func flattenKubernetesClusterWindowsProfile(profile *managedclusters.ManagedClusterWindowsProfile, d *pluginsdk.ResourceData) []interface{} {
	if profile == nil {
		return []interface{}{}
	}

	adminUsername := profile.AdminUsername

	// admin password isn't returned, so let's look it up
	adminPassword := ""
	if v, ok := d.GetOk("windows_profile.0.admin_password"); ok {
		adminPassword = v.(string)
	}

	license := ""
	if profile.LicenseType != nil && *profile.LicenseType != managedclusters.LicenseTypeNone {
		license = string(*profile.LicenseType)
	}

	gmsaProfile := flattenGmsaProfile(profile.GmsaProfile)

	return []interface{}{
		map[string]interface{}{
			"admin_password": adminPassword,
			"admin_username": adminUsername,
			"license":        license,
			"gmsa":           gmsaProfile,
		},
	}
}

func flattenKubernetesClusterWorkloadAutoscalerProfile(profile *managedclusters.ManagedClusterWorkloadAutoScalerProfile, d *pluginsdk.ResourceData) []interface{} {
	if profile == nil || len(d.Get("workload_autoscaler_profile").([]interface{})) == 0 {
		return []interface{}{}
	}

	kedaEnabled := false
	if v := profile.Keda; v != nil {
		kedaEnabled = profile.Keda.Enabled
	}

	return []interface{}{
		map[string]interface{}{
			"keda_enabled": kedaEnabled,
		},
	}
}

func flattenGmsaProfile(profile *managedclusters.WindowsGmsaProfile) []interface{} {
	if profile == nil {
		return []interface{}{}
	}

	dnsServer := ""
	if dns := profile.DnsServer; dns != nil {
		dnsServer = *dns
	}

	rootDomainName := ""
	if domain := profile.RootDomainName; domain != nil {
		rootDomainName = *domain
	}

	return []interface{}{
		map[string]interface{}{
			"dns_server":  dnsServer,
			"root_domain": rootDomainName,
		},
	}
}

func expandKubernetesClusterNetworkProfile(input []interface{}) (*managedclusters.ContainerServiceNetworkProfile, error) {
	if len(input) == 0 {
		return nil, nil
	}

	config := input[0].(map[string]interface{})

	networkPlugin := config["network_plugin"].(string)
	networkMode := config["network_mode"].(string)
	if networkPlugin != "azure" && networkMode != "" {
		return nil, fmt.Errorf("`network_mode` cannot be set if `network_plugin` is not `azure`")
	}
	networkPolicy := config["network_policy"].(string)
	loadBalancerProfileRaw := config["load_balancer_profile"].([]interface{})
	loadBalancerSku := config["load_balancer_sku"].(string)
	natGatewayProfileRaw := config["nat_gateway_profile"].([]interface{})
	outboundType := config["outbound_type"].(string)
	ipVersions, err := expandIPVersions(config["ip_versions"].([]interface{}))
	if err != nil {
		return nil, err
	}

	networkProfile := managedclusters.ContainerServiceNetworkProfile{
		NetworkPlugin:   utils.ToPtr(managedclusters.NetworkPlugin(networkPlugin)),
		NetworkMode:     utils.ToPtr(managedclusters.NetworkMode(networkMode)),
		NetworkPolicy:   utils.ToPtr(managedclusters.NetworkPolicy(networkPolicy)),
		LoadBalancerSku: utils.ToPtr(managedclusters.LoadBalancerSku(loadBalancerSku)),
		OutboundType:    utils.ToPtr(managedclusters.OutboundType(outboundType)),
		IPFamilies:      ipVersions,
	}

	if len(loadBalancerProfileRaw) > 0 {
		if !strings.EqualFold(loadBalancerSku, "standard") {
			return nil, fmt.Errorf("only load balancer SKU 'Standard' supports load balancer profiles. Provided load balancer type: %s", loadBalancerSku)
		}

		networkProfile.LoadBalancerProfile = expandLoadBalancerProfile(loadBalancerProfileRaw)
	}

	if len(natGatewayProfileRaw) > 0 {
		if !strings.EqualFold(loadBalancerSku, "standard") {
			return nil, fmt.Errorf("only load balancer SKU 'Standard' supports NAT Gateway profiles. Provided load balancer type: %s", loadBalancerSku)
		}

		networkProfile.NatGatewayProfile = expandNatGatewayProfile(natGatewayProfileRaw)
	}

	if v, ok := config["dns_service_ip"]; ok && v.(string) != "" {
		dnsServiceIP := v.(string)
		networkProfile.DnsServiceIP = utils.String(dnsServiceIP)
	}

	if v, ok := config["pod_cidr"]; ok && v.(string) != "" {
		podCidr := v.(string)
		networkProfile.PodCidr = utils.String(podCidr)
	}

	if v, ok := config["pod_cidrs"]; ok {
		networkProfile.PodCidrs = utils.ExpandStringSlice(v.([]interface{}))
	}

	if v, ok := config["docker_bridge_cidr"]; ok && v.(string) != "" {
		dockerBridgeCidr := v.(string)
		networkProfile.DockerBridgeCidr = utils.String(dockerBridgeCidr)
	}

	if v, ok := config["service_cidr"]; ok && v.(string) != "" {
		serviceCidr := v.(string)
		networkProfile.ServiceCidr = utils.String(serviceCidr)
	}

	if v, ok := config["service_cidrs"]; ok {
		networkProfile.ServiceCidrs = utils.ExpandStringSlice(v.([]interface{}))
	}

	return &networkProfile, nil
}

func expandLoadBalancerProfile(d []interface{}) *managedclusters.ManagedClusterLoadBalancerProfile {
	if d[0] == nil {
		return nil
	}

	config := d[0].(map[string]interface{})

	profile := &managedclusters.ManagedClusterLoadBalancerProfile{}

	if mins, ok := config["idle_timeout_in_minutes"]; ok && mins.(int) != 0 {
		profile.IdleTimeoutInMinutes = utils.Int64(int64(mins.(int)))
	}

	if port, ok := config["outbound_ports_allocated"].(int); ok {
		profile.AllocatedOutboundPorts = utils.Int64(int64(port))
	}

	if ipCount := config["managed_outbound_ip_count"]; ipCount != nil {
		if c := int64(ipCount.(int)); c > 0 {
			profile.ManagedOutboundIPs = &managedclusters.ManagedClusterLoadBalancerProfileManagedOutboundIPs{Count: &c}
		}
	}

	if ipv6Count := config["managed_outbound_ipv6_count"]; ipv6Count != nil {
		if c := int64(ipv6Count.(int)); c > 0 {
			if profile.ManagedOutboundIPs == nil {
				profile.ManagedOutboundIPs = &managedclusters.ManagedClusterLoadBalancerProfileManagedOutboundIPs{}
			}
			profile.ManagedOutboundIPs.CountIPv6 = &c
		}
	}

	if ipPrefixes := idsToResourceReferences(config["outbound_ip_prefix_ids"]); ipPrefixes != nil {
		profile.OutboundIPPrefixes = &managedclusters.ManagedClusterLoadBalancerProfileOutboundIPPrefixes{PublicIPPrefixes: ipPrefixes}
	}

	if outIps := idsToResourceReferences(config["outbound_ip_address_ids"]); outIps != nil {
		profile.OutboundIPs = &managedclusters.ManagedClusterLoadBalancerProfileOutboundIPs{PublicIPs: outIps}
	}

	return profile
}

func expandIPVersions(input []interface{}) (*[]managedclusters.IPFamily, error) {
	if len(input) == 0 {
		return nil, nil
	}

	ipv := make([]managedclusters.IPFamily, 0)
	for _, data := range input {
		ipv = append(ipv, managedclusters.IPFamily(data.(string)))
	}

	if len(ipv) == 1 && ipv[0] == managedclusters.IPFamilyIPvSix {
		return nil, fmt.Errorf("`ip_versions` must be `IPv4` or `IPv4` and `IPv6`. `IPv6` alone is not supported")
	}

	return &ipv, nil
}

func expandNatGatewayProfile(d []interface{}) *managedclusters.ManagedClusterNATGatewayProfile {
	if d[0] == nil {
		return nil
	}

	config := d[0].(map[string]interface{})

	profile := &managedclusters.ManagedClusterNATGatewayProfile{}

	if mins, ok := config["idle_timeout_in_minutes"]; ok && mins.(int) != 0 {
		profile.IdleTimeoutInMinutes = utils.Int64(int64(mins.(int)))
	}

	if ipCount := config["managed_outbound_ip_count"]; ipCount != nil {
		if c := int64(ipCount.(int)); c > 0 {
			profile.ManagedOutboundIPProfile = &managedclusters.ManagedClusterManagedOutboundIPProfile{Count: &c}
		}
	}

	return profile
}

func idsToResourceReferences(set interface{}) *[]managedclusters.ResourceReference {
	if set == nil {
		return nil
	}

	s := set.(*pluginsdk.Set)
	results := make([]managedclusters.ResourceReference, 0)

	for _, element := range s.List() {
		id := element.(string)
		results = append(results, managedclusters.ResourceReference{Id: &id})
	}

	if len(results) > 0 {
		return &results
	}

	return nil
}

func resourceReferencesToIds(refs *[]managedclusters.ResourceReference) []string {
	if refs == nil {
		return nil
	}

	ids := make([]string, 0)

	for _, ref := range *refs {
		if ref.Id != nil {
			ids = append(ids, *ref.Id)
		}
	}

	if len(ids) > 0 {
		return ids
	}

	return nil
}

func flattenKubernetesClusterNetworkProfile(profile *managedclusters.ContainerServiceNetworkProfile) []interface{} {
	if profile == nil {
		return []interface{}{}
	}

	dnsServiceIP := ""
	if profile.DnsServiceIP != nil {
		dnsServiceIP = *profile.DnsServiceIP
	}

	dockerBridgeCidr := ""
	if profile.DockerBridgeCidr != nil {
		dockerBridgeCidr = *profile.DockerBridgeCidr
	}

	serviceCidr := ""
	if profile.ServiceCidr != nil {
		serviceCidr = *profile.ServiceCidr
	}

	podCidr := ""
	if profile.PodCidr != nil {
		podCidr = *profile.PodCidr
	}

	networkPlugin := ""
	if profile.NetworkPlugin != nil {
		networkPlugin = string(*profile.NetworkPlugin)
	}

	networkMode := ""
	if profile.NetworkMode != nil {
		networkMode = string(*profile.NetworkMode)
	}

	networkPolicy := ""
	if profile.NetworkPolicy != nil {
		networkPolicy = string(*profile.NetworkPolicy)
	}

	outboundType := ""
	if profile.OutboundType != nil {
		outboundType = string(*profile.OutboundType)
	}

	lbProfiles := make([]interface{}, 0)
	if lbp := profile.LoadBalancerProfile; lbp != nil {
		lb := make(map[string]interface{})

		if v := lbp.AllocatedOutboundPorts; v != nil {
			lb["outbound_ports_allocated"] = v
		}

		if v := lbp.IdleTimeoutInMinutes; v != nil {
			lb["idle_timeout_in_minutes"] = v
		}

		if ips := lbp.ManagedOutboundIPs; ips != nil {
			if count := ips.Count; count != nil {
				lb["managed_outbound_ip_count"] = count
			}

			if countIPv6 := ips.CountIPv6; countIPv6 != nil {
				lb["managed_outbound_ipv6_count"] = countIPv6
			}
		}

		if oip := lbp.OutboundIPs; oip != nil {
			if poip := oip.PublicIPs; poip != nil {
				lb["outbound_ip_address_ids"] = resourceReferencesToIds(poip)
			}
		}

		if oip := lbp.OutboundIPPrefixes; oip != nil {
			if pip := oip.PublicIPPrefixes; pip != nil {
				lb["outbound_ip_prefix_ids"] = resourceReferencesToIds(pip)
			}
		}

		lb["effective_outbound_ips"] = resourceReferencesToIds(profile.LoadBalancerProfile.EffectiveOutboundIPs)
		lbProfiles = append(lbProfiles, lb)
	}

	ngwProfiles := make([]interface{}, 0)
	if ngwp := profile.NatGatewayProfile; ngwp != nil {
		ng := make(map[string]interface{})

		if v := ngwp.IdleTimeoutInMinutes; v != nil {
			ng["idle_timeout_in_minutes"] = v
		}

		if ips := ngwp.ManagedOutboundIPProfile; ips != nil {
			if count := ips.Count; count != nil {
				ng["managed_outbound_ip_count"] = count
			}
		}

		ng["effective_outbound_ips"] = resourceReferencesToIds(profile.NatGatewayProfile.EffectiveOutboundIPs)
		ngwProfiles = append(ngwProfiles, ng)
	}

	ipVersions := make([]interface{}, 0)
	if ipfs := profile.IPFamilies; ipfs != nil {
		for _, item := range *ipfs {
			ipVersions = append(ipVersions, item)
		}
	}

	// TODO - Remove the workaround below once issue https://github.com/Azure/azure-rest-api-specs/issues/18056 is resolved
	sku := profile.LoadBalancerSku
	for _, v := range managedclusters.PossibleValuesForLoadBalancerSku() {
		if strings.EqualFold(v, string(*sku)) {
			lsSku := managedclusters.LoadBalancerSku(v)
			sku = &lsSku
		}
	}

	return []interface{}{
		map[string]interface{}{
			"dns_service_ip":        dnsServiceIP,
			"docker_bridge_cidr":    dockerBridgeCidr,
			"load_balancer_sku":     string(*sku),
			"load_balancer_profile": lbProfiles,
			"nat_gateway_profile":   ngwProfiles,
			"ip_versions":           ipVersions,
			"network_plugin":        networkPlugin,
			"network_mode":          networkMode,
			"network_policy":        networkPolicy,
			"pod_cidr":              podCidr,
			"pod_cidrs":             utils.FlattenStringSlice(profile.PodCidrs),
			"service_cidr":          serviceCidr,
			"service_cidrs":         utils.FlattenStringSlice(profile.ServiceCidrs),
			"outbound_type":         outboundType,
		},
	}
}

func expandKubernetesClusterAzureActiveDirectoryRoleBasedAccessControl(input []interface{}, providerTenantId string) (*managedclusters.ManagedClusterAADProfile, error) {
	if len(input) == 0 {
		return nil, nil
	}

	var aad *managedclusters.ManagedClusterAADProfile

	azureAdRaw := input[0].(map[string]interface{})

	clientAppId := azureAdRaw["client_app_id"].(string)
	serverAppId := azureAdRaw["server_app_id"].(string)
	serverAppSecret := azureAdRaw["server_app_secret"].(string)
	tenantId := azureAdRaw["tenant_id"].(string)
	managed := azureAdRaw["managed"].(bool)
	azureRbacEnabled := azureAdRaw["azure_rbac_enabled"].(bool)
	adminGroupObjectIdsRaw := azureAdRaw["admin_group_object_ids"].([]interface{})
	adminGroupObjectIds := utils.ExpandStringSlice(adminGroupObjectIdsRaw)

	if tenantId == "" {
		tenantId = providerTenantId
	}

	if managed {
		aad = &managedclusters.ManagedClusterAADProfile{
			TenantID:            utils.String(tenantId),
			Managed:             utils.Bool(managed),
			AdminGroupObjectIDs: adminGroupObjectIds,
			EnableAzureRBAC:     utils.Bool(azureRbacEnabled),
		}

		if clientAppId != "" || serverAppId != "" || serverAppSecret != "" {
			return nil, fmt.Errorf("can't specify client_app_id or server_app_id or server_app_secret when using managed aad rbac (managed = true)")
		}
	} else {
		aad = &managedclusters.ManagedClusterAADProfile{
			ClientAppID:     utils.String(clientAppId),
			ServerAppID:     utils.String(serverAppId),
			ServerAppSecret: utils.String(serverAppSecret),
			TenantID:        utils.String(tenantId),
			Managed:         utils.Bool(managed),
		}

		if len(*adminGroupObjectIds) > 0 {
			return nil, fmt.Errorf("can't specify admin_group_object_ids when using managed aad rbac (managed = false)")
		}

		if clientAppId == "" || serverAppId == "" || serverAppSecret == "" {
			return nil, fmt.Errorf("you must specify client_app_id and server_app_id and server_app_secret when using managed aad rbac (managed = false)")
		}

		if azureRbacEnabled {
			return nil, fmt.Errorf("you must enable Managed AAD before Azure RBAC can be enabled")
		}
	}

	return aad, nil
}

func expandKubernetesClusterManagedClusterIdentity(input []interface{}) (*identity.SystemOrUserAssignedMap, error) {
	expanded, err := identity.ExpandSystemOrUserAssignedMap(input)
	if err != nil {
		return nil, err
	}

	out := identity.SystemOrUserAssignedMap{
		Type: identity.Type(string(expanded.Type)),
	}
	if expanded.Type == identity.TypeUserAssigned {
		out.IdentityIds = make(map[string]identity.UserAssignedIdentityDetails)
		for k := range expanded.IdentityIds {
			out.IdentityIds[k] = identity.UserAssignedIdentityDetails{
				// intentionally empty
			}
		}
	}
	return &out, nil
}

func flattenKubernetesClusterAzureActiveDirectoryRoleBasedAccessControl(input *managedclusters.ManagedClusterProperties, d *pluginsdk.ResourceData) []interface{} {
	results := make([]interface{}, 0)
	if profile := input.AadProfile; profile != nil {
		adminGroupObjectIds := utils.FlattenStringSlice(profile.AdminGroupObjectIDs)

		clientAppId := ""
		if profile.ClientAppID != nil {
			clientAppId = *profile.ClientAppID
		}

		managed := false
		if profile.Managed != nil {
			managed = *profile.Managed
		}

		azureRbacEnabled := false
		if profile.EnableAzureRBAC != nil {
			azureRbacEnabled = *profile.EnableAzureRBAC
		}

		serverAppId := ""
		if profile.ServerAppID != nil {
			serverAppId = *profile.ServerAppID
		}

		serverAppSecret := ""
		// since input.ServerAppSecret isn't returned we're pulling this out of the existing state (which won't work for Imports)
		// azure_active_directory_role_based_access_control.0.server_app_secret
		if existing, ok := d.GetOk("azure_active_directory_role_based_access_control"); ok {
			aadRbacRaw := existing.([]interface{})
			if len(aadRbacRaw) > 0 {
				aadRbac := aadRbacRaw[0].(map[string]interface{})
				if v := aadRbac["server_app_secret"]; v != nil {
					serverAppSecret = v.(string)
				}
			}
		}

		tenantId := ""
		if profile.TenantID != nil {
			tenantId = *profile.TenantID
		}

		results = append(results, map[string]interface{}{
			"admin_group_object_ids": adminGroupObjectIds,
			"client_app_id":          clientAppId,
			"managed":                managed,
			"server_app_id":          serverAppId,
			"server_app_secret":      serverAppSecret,
			"tenant_id":              tenantId,
			"azure_rbac_enabled":     azureRbacEnabled,
		})
	}

	return results
}

func flattenAzureRmKubernetesClusterServicePrincipalProfile(profile *managedclusters.ManagedClusterServicePrincipalProfile, d *pluginsdk.ResourceData) []interface{} {
	if profile == nil {
		return []interface{}{}
	}

	clientId := profile.ClientId

	if strings.EqualFold(clientId, "msi") {
		return []interface{}{}
	}

	// client secret isn't returned by the API so pass the existing value along
	clientSecret := ""
	if sp, ok := d.GetOk("service_principal"); ok {
		var val []interface{}

		// prior to 1.34 this was a *pluginsdk.Set, now it's a List - try both
		if v, ok := sp.([]interface{}); ok {
			val = v
		} else if v, ok := sp.(*pluginsdk.Set); ok {
			val = v.List()
		}

		if len(val) > 0 && val[0] != nil {
			raw := val[0].(map[string]interface{})
			clientSecret = raw["client_secret"].(string)
		}
	}

	return []interface{}{
		map[string]interface{}{
			"client_id":     clientId,
			"client_secret": clientSecret,
		},
	}
}

func flattenKubernetesClusterKubeConfig(config kubernetes.KubeConfig) []interface{} {
	// we don't size-check these since they're validated in the Parse method
	cluster := config.Clusters[0].Cluster
	user := config.Users[0].User
	name := config.Users[0].Name

	return []interface{}{
		map[string]interface{}{
			"client_certificate":     user.ClientCertificteData,
			"client_key":             user.ClientKeyData,
			"cluster_ca_certificate": cluster.ClusterAuthorityData,
			"host":                   cluster.Server,
			"password":               user.Token,
			"username":               name,
		},
	}
}

func flattenKubernetesClusterKubeConfigAAD(config kubernetes.KubeConfigAAD) []interface{} {
	// we don't size-check these since they're validated in the Parse method
	cluster := config.Clusters[0].Cluster
	name := config.Users[0].Name

	return []interface{}{
		map[string]interface{}{
			"client_certificate":     "",
			"client_key":             "",
			"cluster_ca_certificate": cluster.ClusterAuthorityData,
			"host":                   cluster.Server,
			"password":               "",
			"username":               name,
		},
	}
}

func flattenKubernetesClusterAutoScalerProfile(profile *managedclusters.ManagedClusterPropertiesAutoScalerProfile) ([]interface{}, error) {
	if profile == nil {
		return []interface{}{}, nil
	}

	balanceSimilarNodeGroups := false
	if profile.BalanceSimilarNodeGroups != nil {
		// @tombuildsstuff: presumably this'll get converted to a Boolean at some point
		//					at any rate we should use the proper type users expect here
		balanceSimilarNodeGroups = strings.EqualFold(*profile.BalanceSimilarNodeGroups, "true")
	}

	expander := ""
	if profile.Expander != nil {
		expander = string(*profile.Expander)
	}

	maxGracefulTerminationSec := ""
	if profile.MaxGracefulTerminationSec != nil {
		maxGracefulTerminationSec = *profile.MaxGracefulTerminationSec
	}

	maxNodeProvisionTime := ""
	if profile.MaxNodeProvisionTime != nil {
		maxNodeProvisionTime = *profile.MaxNodeProvisionTime
	}

	maxUnreadyNodes := 0
	if profile.OkTotalUnreadyCount != nil {
		var err error
		maxUnreadyNodes, err = strconv.Atoi(*profile.OkTotalUnreadyCount)
		if err != nil {
			return nil, err
		}
	}

	maxUnreadyPercentage := 0.0
	if profile.MaxTotalUnreadyPercentage != nil {
		var err error
		maxUnreadyPercentage, err = strconv.ParseFloat(*profile.MaxTotalUnreadyPercentage, 64)
		if err != nil {
			return nil, err
		}
	}

	newPodScaleUpDelay := ""
	if profile.NewPodScaleUpDelay != nil {
		newPodScaleUpDelay = *profile.NewPodScaleUpDelay
	}

	scaleDownDelayAfterAdd := ""
	if profile.ScaleDownDelayAfterAdd != nil {
		scaleDownDelayAfterAdd = *profile.ScaleDownDelayAfterAdd
	}

	scaleDownDelayAfterDelete := ""
	if profile.ScaleDownDelayAfterDelete != nil {
		scaleDownDelayAfterDelete = *profile.ScaleDownDelayAfterDelete
	}

	scaleDownDelayAfterFailure := ""
	if profile.ScaleDownDelayAfterFailure != nil {
		scaleDownDelayAfterFailure = *profile.ScaleDownDelayAfterFailure
	}

	scaleDownUnneededTime := ""
	if profile.ScaleDownUnneededTime != nil {
		scaleDownUnneededTime = *profile.ScaleDownUnneededTime
	}

	scaleDownUnreadyTime := ""
	if profile.ScaleDownUnreadyTime != nil {
		scaleDownUnreadyTime = *profile.ScaleDownUnreadyTime
	}

	scaleDownUtilizationThreshold := ""
	if profile.ScaleDownUtilizationThreshold != nil {
		scaleDownUtilizationThreshold = *profile.ScaleDownUtilizationThreshold
	}

	emptyBulkDeleteMax := ""
	if profile.MaxEmptyBulkDelete != nil {
		emptyBulkDeleteMax = *profile.MaxEmptyBulkDelete
	}

	scanInterval := ""
	if profile.ScanInterval != nil {
		scanInterval = *profile.ScanInterval
	}

	skipNodesWithLocalStorage := true
	if profile.SkipNodesWithLocalStorage != nil {
		skipNodesWithLocalStorage = strings.EqualFold(*profile.SkipNodesWithLocalStorage, "true")
	}

	skipNodesWithSystemPods := true
	if profile.SkipNodesWithSystemPods != nil {
		skipNodesWithSystemPods = strings.EqualFold(*profile.SkipNodesWithSystemPods, "true")
	}

	return []interface{}{
		map[string]interface{}{
			"balance_similar_node_groups":      balanceSimilarNodeGroups,
			"expander":                         expander,
			"max_graceful_termination_sec":     maxGracefulTerminationSec,
			"max_node_provisioning_time":       maxNodeProvisionTime,
			"max_unready_nodes":                maxUnreadyNodes,
			"max_unready_percentage":           maxUnreadyPercentage,
			"new_pod_scale_up_delay":           newPodScaleUpDelay,
			"scale_down_delay_after_add":       scaleDownDelayAfterAdd,
			"scale_down_delay_after_delete":    scaleDownDelayAfterDelete,
			"scale_down_delay_after_failure":   scaleDownDelayAfterFailure,
			"scale_down_unneeded":              scaleDownUnneededTime,
			"scale_down_unready":               scaleDownUnreadyTime,
			"scale_down_utilization_threshold": scaleDownUtilizationThreshold,
			"empty_bulk_delete_max":            emptyBulkDeleteMax,
			"scan_interval":                    scanInterval,
			"skip_nodes_with_local_storage":    skipNodesWithLocalStorage,
			"skip_nodes_with_system_pods":      skipNodesWithSystemPods,
		},
	}, nil
}

func expandKubernetesClusterAutoScalerProfile(input []interface{}) *managedclusters.ManagedClusterPropertiesAutoScalerProfile {
	if len(input) == 0 {
		return nil
	}

	config := input[0].(map[string]interface{})

	balanceSimilarNodeGroups := config["balance_similar_node_groups"].(bool)
	expander := config["expander"].(string)
	maxGracefulTerminationSec := config["max_graceful_termination_sec"].(string)
	maxNodeProvisionTime := config["max_node_provisioning_time"].(string)
	maxUnreadyNodes := fmt.Sprint(config["max_unready_nodes"].(int))
	maxUnreadyPercentage := fmt.Sprint(config["max_unready_percentage"].(float64))
	newPodScaleUpDelay := config["new_pod_scale_up_delay"].(string)
	scaleDownDelayAfterAdd := config["scale_down_delay_after_add"].(string)
	scaleDownDelayAfterDelete := config["scale_down_delay_after_delete"].(string)
	scaleDownDelayAfterFailure := config["scale_down_delay_after_failure"].(string)
	scaleDownUnneededTime := config["scale_down_unneeded"].(string)
	scaleDownUnreadyTime := config["scale_down_unready"].(string)
	scaleDownUtilizationThreshold := config["scale_down_utilization_threshold"].(string)
	emptyBulkDeleteMax := config["empty_bulk_delete_max"].(string)
	scanInterval := config["scan_interval"].(string)
	skipNodesWithLocalStorage := config["skip_nodes_with_local_storage"].(bool)
	skipNodesWithSystemPods := config["skip_nodes_with_system_pods"].(bool)

	return &managedclusters.ManagedClusterPropertiesAutoScalerProfile{
		BalanceSimilarNodeGroups:      utils.String(strconv.FormatBool(balanceSimilarNodeGroups)),
		Expander:                      utils.ToPtr(managedclusters.Expander(expander)),
		MaxGracefulTerminationSec:     utils.String(maxGracefulTerminationSec),
		MaxNodeProvisionTime:          utils.String(maxNodeProvisionTime),
		MaxTotalUnreadyPercentage:     utils.String(maxUnreadyPercentage),
		NewPodScaleUpDelay:            utils.String(newPodScaleUpDelay),
		OkTotalUnreadyCount:           utils.String(maxUnreadyNodes),
		ScaleDownDelayAfterAdd:        utils.String(scaleDownDelayAfterAdd),
		ScaleDownDelayAfterDelete:     utils.String(scaleDownDelayAfterDelete),
		ScaleDownDelayAfterFailure:    utils.String(scaleDownDelayAfterFailure),
		ScaleDownUnneededTime:         utils.String(scaleDownUnneededTime),
		ScaleDownUnreadyTime:          utils.String(scaleDownUnreadyTime),
		ScaleDownUtilizationThreshold: utils.String(scaleDownUtilizationThreshold),
		MaxEmptyBulkDelete:            utils.String(emptyBulkDeleteMax),
		ScanInterval:                  utils.String(scanInterval),
		SkipNodesWithLocalStorage:     utils.String(strconv.FormatBool(skipNodesWithLocalStorage)),
		SkipNodesWithSystemPods:       utils.String(strconv.FormatBool(skipNodesWithSystemPods)),
	}
}

func expandKubernetesClusterMaintenanceConfiguration(input []interface{}) *maintenanceconfigurations.MaintenanceConfigurationProperties {
	if len(input) == 0 {
		return nil
	}
	value := input[0].(map[string]interface{})
	return &maintenanceconfigurations.MaintenanceConfigurationProperties{
		NotAllowedTime: expandKubernetesClusterMaintenanceConfigurationTimeSpans(value["not_allowed"].(*pluginsdk.Set).List()),
		TimeInWeek:     expandKubernetesClusterMaintenanceConfigurationTimeInWeeks(value["allowed"].(*pluginsdk.Set).List()),
	}
}

func expandKubernetesClusterMaintenanceConfigurationTimeSpans(input []interface{}) *[]maintenanceconfigurations.TimeSpan {
	results := make([]maintenanceconfigurations.TimeSpan, 0)
	for _, item := range input {
		v := item.(map[string]interface{})
		start, _ := time.Parse(time.RFC3339, v["start"].(string))
		end, _ := time.Parse(time.RFC3339, v["end"].(string))
		results = append(results, maintenanceconfigurations.TimeSpan{
			Start: utils.ToPtr(start.Format("2006-01-02T15:04:05Z07:00")),
			End:   utils.ToPtr(end.Format("2006-01-02T15:04:05Z07:00")),
		})
	}
	return &results
}

func expandKubernetesClusterMaintenanceConfigurationTimeInWeeks(input []interface{}) *[]maintenanceconfigurations.TimeInWeek {
	results := make([]maintenanceconfigurations.TimeInWeek, 0)
	for _, item := range input {
		v := item.(map[string]interface{})
		results = append(results, maintenanceconfigurations.TimeInWeek{
			Day:       utils.ToPtr(maintenanceconfigurations.WeekDay(v["day"].(string))),
			HourSlots: utils.ExpandInt64Slice(v["hours"].(*pluginsdk.Set).List()),
		})
	}
	return &results
}

func flattenKubernetesClusterMaintenanceConfiguration(input *maintenanceconfigurations.MaintenanceConfigurationProperties) interface{} {
	results := make([]interface{}, 0)
	if input == nil {
		return results
	}
	results = append(results, map[string]interface{}{
		"not_allowed": flattenKubernetesClusterMaintenanceConfigurationTimeSpans(input.NotAllowedTime),
		"allowed":     flattenKubernetesClusterMaintenanceConfigurationTimeInWeeks(input.TimeInWeek),
	})
	return results
}

func flattenKubernetesClusterMaintenanceConfigurationTimeSpans(input *[]maintenanceconfigurations.TimeSpan) []interface{} {
	results := make([]interface{}, 0)
	if input == nil {
		return results
	}

	for _, item := range *input {
		var end string
		if item.End != nil {
			end = *item.End
		}
		var start string
		if item.Start != nil {
			start = *item.Start

		}
		results = append(results, map[string]interface{}{
			"end":   end,
			"start": start,
		})
	}
	return results
}

func flattenKubernetesClusterMaintenanceConfigurationTimeInWeeks(input *[]maintenanceconfigurations.TimeInWeek) []interface{} {
	results := make([]interface{}, 0)
	if input == nil {
		return results
	}

	for _, item := range *input {
		day := ""
		if item.Day != nil {
			day = string(*item.Day)
		}
		results = append(results, map[string]interface{}{
			"day":   day,
			"hours": utils.FlattenInt64Slice(item.HourSlots),
		})
	}
	return results
}

func expandKubernetesClusterHttpProxyConfig(input []interface{}) *managedclusters.ManagedClusterHTTPProxyConfig {
	httpProxyConfig := managedclusters.ManagedClusterHTTPProxyConfig{}
	if len(input) == 0 || input[0] == nil {
		return nil
	}

	config := input[0].(map[string]interface{})

	httpProxyConfig.HTTPProxy = utils.String(config["http_proxy"].(string))
	httpProxyConfig.HTTPSProxy = utils.String(config["https_proxy"].(string))
	if value := config["trusted_ca"].(string); len(value) != 0 {
		httpProxyConfig.TrustedCa = utils.String(value)
	}

	noProxyRaw := config["no_proxy"].(*pluginsdk.Set).List()
	httpProxyConfig.NoProxy = utils.ExpandStringSlice(noProxyRaw)

	return &httpProxyConfig
}

func expandKubernetesClusterOidcIssuerProfile(input bool) *managedclusters.ManagedClusterOIDCIssuerProfile {
	oidcIssuerProfile := managedclusters.ManagedClusterOIDCIssuerProfile{}
	oidcIssuerProfile.Enabled = &input

	return &oidcIssuerProfile
}

func flattenKubernetesClusterHttpProxyConfig(props *managedclusters.ManagedClusterProperties) []interface{} {
	if props == nil || props.HTTPProxyConfig == nil {
		return []interface{}{}
	}

	httpProxyConfig := props.HTTPProxyConfig

	httpProxy := ""
	if httpProxyConfig.HTTPProxy != nil {
		httpProxy = *httpProxyConfig.HTTPProxy
	}

	httpsProxy := ""
	if httpProxyConfig.HTTPSProxy != nil {
		httpsProxy = *httpProxyConfig.HTTPSProxy
	}

	noProxyList := make([]string, 0)
	if httpProxyConfig.NoProxy != nil {
		noProxyList = append(noProxyList, *httpProxyConfig.NoProxy...)
	}

	trustedCa := ""
	if httpProxyConfig.TrustedCa != nil {
		trustedCa = *httpProxyConfig.TrustedCa
	}

	results := []interface{}{}
	return append(results, map[string]interface{}{
		"http_proxy":  httpProxy,
		"https_proxy": httpsProxy,
		"no_proxy":    noProxyList,
		"trusted_ca":  trustedCa,
	})
}

func expandKubernetesClusterMicrosoftDefender(d *pluginsdk.ResourceData, input []interface{}) *managedclusters.ManagedClusterSecurityProfile {
	if (len(input) == 0 || input[0] == nil) && d.HasChange("microsoft_defender") {
		return &managedclusters.ManagedClusterSecurityProfile{
			Defender: &managedclusters.ManagedClusterSecurityProfileDefender{
				SecurityMonitoring: &managedclusters.ManagedClusterSecurityProfileDefenderSecurityMonitoring{
					Enabled: utils.Bool(false),
				},
			},
		}
	} else if len(input) == 0 || input[0] == nil {
		return nil
	}

	config := input[0].(map[string]interface{})
	return &managedclusters.ManagedClusterSecurityProfile{
		Defender: &managedclusters.ManagedClusterSecurityProfileDefender{
			SecurityMonitoring: &managedclusters.ManagedClusterSecurityProfileDefenderSecurityMonitoring{
				Enabled: utils.Bool(true),
			},
			LogAnalyticsWorkspaceResourceId: utils.String(config["log_analytics_workspace_id"].(string)),
		},
	}
}

func flattenKubernetesClusterMicrosoftDefender(input *managedclusters.ManagedClusterSecurityProfile) []interface{} {
	if input == nil || input.Defender == nil || (input.Defender.SecurityMonitoring != nil && input.Defender.SecurityMonitoring.Enabled != nil && !*input.Defender.SecurityMonitoring.Enabled) {
		return []interface{}{}
	}

	logAnalyticsWorkspace := ""
	if v := input.Defender.LogAnalyticsWorkspaceResourceId; v != nil {
		logAnalyticsWorkspace = *v
	}

	return []interface{}{
		map[string]interface{}{
			"log_analytics_workspace_id": logAnalyticsWorkspace,
		},
	}
}

func expandStorageProfile(input []interface{}) *managedclusters.ManagedClusterStorageProfile {

	if (input == nil) || len(input) == 0 {
		return nil
	}

	raw := input[0].(map[string]interface{})

	profile := managedclusters.ManagedClusterStorageProfile{
		BlobCSIDriver: &managedclusters.ManagedClusterStorageProfileBlobCSIDriver{
			Enabled: utils.Bool(raw["blob_driver_enabled"].(bool)),
		},
		DiskCSIDriver: &managedclusters.ManagedClusterStorageProfileDiskCSIDriver{
			Enabled: utils.Bool(raw["disk_driver_enabled"].(bool)),
			Version: utils.String(raw["disk_driver_version"].(string)),
		},
		FileCSIDriver: &managedclusters.ManagedClusterStorageProfileFileCSIDriver{
			Enabled: utils.Bool(raw["file_driver_enabled"].(bool)),
		},
		SnapshotController: &managedclusters.ManagedClusterStorageProfileSnapshotController{
			Enabled: utils.Bool(raw["snapshot_controller_enabled"].(bool)),
		},
	}

	return &profile
}

func expandEdgeZone(input string) *edgezones.Model {
	normalized := edgezones.Normalize(input)
	if normalized == "" {
		return nil
	}

	return &edgezones.Model{
		Name: normalized,
	}
}

func flattenEdgeZone(input *edgezones.Model) string {
	// As the `extendedLocation.type` returned by API is always lower case, so it has to use `Normalize` function while comparing them
	if input == nil || input.Name == "" {
		return ""
	}
	return edgezones.NormalizeNilable(&input.Name)
}

func base64Decode(str string) string {
	data, err := base64.StdEncoding.DecodeString(str)
	if err != nil {
		return ""
	}
	return string(data)
}

func base64IsEncoded(data string) bool {
	_, err := base64.StdEncoding.DecodeString(data)
	return err == nil
}

func expandKubernetesClusterIngressProfile(d *pluginsdk.ResourceData, input []interface{}) *managedclusters.ManagedClusterIngressProfile {
	if (len(input) == 0 || input[0] == nil) && d.HasChange("web_app_routing") {
		return &managedclusters.ManagedClusterIngressProfile{
			WebAppRouting: &managedclusters.ManagedClusterIngressProfileWebAppRouting{
				Enabled: utils.Bool(false),
			},
		}
	} else if len(input) == 0 || input[0] == nil {
		return nil
	}

	config := input[0].(map[string]interface{})
	return &managedclusters.ManagedClusterIngressProfile{
		WebAppRouting: &managedclusters.ManagedClusterIngressProfileWebAppRouting{
			Enabled:           utils.Bool(true),
			DnsZoneResourceId: utils.String(config["dns_zone_id"].(string)),
		},
	}
}

func flattenKubernetesClusterIngressProfile(input *managedclusters.ManagedClusterIngressProfile) []interface{} {
	if input == nil || input.WebAppRouting == nil || (input.WebAppRouting.Enabled != nil && !*input.WebAppRouting.Enabled) {
		return []interface{}{}
	}

	dnsZoneId := ""
	if v := input.WebAppRouting.DnsZoneResourceId; v != nil {
		dnsZoneId = *v
	}

	return []interface{}{
		map[string]interface{}{
			"dns_zone_id": dnsZoneId,
		},
	}
}<|MERGE_RESOLUTION|>--- conflicted
+++ resolved
@@ -1255,11 +1255,7 @@
 	if v, ok := d.GetOk("workload_identity_enabled"); ok {
 		workloadIdentity = v.(bool)
 
-<<<<<<< HEAD
-		if workloadIdentity {
-=======
 		if workloadIdentity && !enableOidcIssuer {
->>>>>>> f0ca4e79
 			return fmt.Errorf("`oidc_issuer_enabled` must be set to `true` to enable Azure AD Workload Identity")
 		}
 
