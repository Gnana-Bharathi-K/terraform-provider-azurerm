// Copyright (c) HashiCorp, Inc.
// SPDX-License-Identifier: MPL-2.0

package storage

import (
	"fmt"
	"net/http"
	"strings"
	"time"

	"github.com/hashicorp/go-azure-helpers/lang/pointer"
	"github.com/hashicorp/go-azure-helpers/lang/response"
	"github.com/hashicorp/go-azure-helpers/resourcemanager/commonids"
	"github.com/hashicorp/go-azure-helpers/resourcemanager/commonschema"
	"github.com/hashicorp/go-azure-helpers/resourcemanager/identity"
	"github.com/hashicorp/go-azure-helpers/resourcemanager/location"
	"github.com/hashicorp/go-azure-helpers/resourcemanager/tags"
	"github.com/hashicorp/go-azure-sdk/resource-manager/storage/2023-01-01/storageaccounts"
	"github.com/hashicorp/terraform-provider-azurerm/internal/clients"
	"github.com/hashicorp/terraform-provider-azurerm/internal/features"
	"github.com/hashicorp/terraform-provider-azurerm/internal/services/storage/validate"
	"github.com/hashicorp/terraform-provider-azurerm/internal/tf/pluginsdk"
	"github.com/hashicorp/terraform-provider-azurerm/internal/timeouts"
)

func dataSourceStorageAccount() *pluginsdk.Resource {
	resource := &pluginsdk.Resource{
		Read: dataSourceStorageAccountRead,

		Timeouts: &pluginsdk.ResourceTimeout{
			Read: pluginsdk.DefaultTimeout(5 * time.Minute),
		},

		Schema: map[string]*pluginsdk.Schema{
			"name": {
				Type:         pluginsdk.TypeString,
				Required:     true,
				ValidateFunc: validate.StorageAccountName,
			},

			"resource_group_name": commonschema.ResourceGroupNameForDataSource(),

			"location": commonschema.LocationComputed(),

			"identity": commonschema.SystemAssignedUserAssignedIdentityComputed(),

			"account_kind": {
				Type:     pluginsdk.TypeString,
				Computed: true,
			},

			"account_tier": {
				Type:     pluginsdk.TypeString,
				Computed: true,
			},

			"account_replication_type": {
				Type:     pluginsdk.TypeString,
				Computed: true,
			},

			"access_tier": {
				Type:     pluginsdk.TypeString,
				Computed: true,
			},

			"custom_domain": {
				Type:     pluginsdk.TypeList,
				Computed: true,
				Elem: &pluginsdk.Resource{
					Schema: map[string]*pluginsdk.Schema{
						"name": {
							Type:     pluginsdk.TypeString,
							Computed: true,
						},
					},
				},
			},

			"https_traffic_only_enabled": {
				Type:     pluginsdk.TypeBool,
				Computed: true,
			},

			"min_tls_version": {
				Type:     pluginsdk.TypeString,
				Optional: true,
			},

			"allow_nested_items_to_be_public": {
				Type:     pluginsdk.TypeBool,
				Computed: true,
			},

			"is_hns_enabled": {
				Type:     pluginsdk.TypeBool,
				Computed: true,
			},

			"nfsv3_enabled": {
				Type:     pluginsdk.TypeBool,
				Computed: true,
			},

			"primary_location": {
				Type:     pluginsdk.TypeString,
				Computed: true,
			},

			"secondary_location": {
				Type:     pluginsdk.TypeString,
				Computed: true,
			},

			"primary_blob_endpoint": {
				Type:     pluginsdk.TypeString,
				Computed: true,
			},

			"primary_blob_host": {
				Type:     pluginsdk.TypeString,
				Computed: true,
			},

			"primary_blob_internet_endpoint": {
				Type:     pluginsdk.TypeString,
				Computed: true,
			},

			"primary_blob_internet_host": {
				Type:     pluginsdk.TypeString,
				Computed: true,
			},

			"primary_blob_microsoft_endpoint": {
				Type:     pluginsdk.TypeString,
				Computed: true,
			},

			"primary_blob_microsoft_host": {
				Type:     pluginsdk.TypeString,
				Computed: true,
			},

			"secondary_blob_endpoint": {
				Type:     pluginsdk.TypeString,
				Computed: true,
			},

			"secondary_blob_host": {
				Type:     pluginsdk.TypeString,
				Computed: true,
			},

			"secondary_blob_internet_endpoint": {
				Type:     pluginsdk.TypeString,
				Computed: true,
			},

			"secondary_blob_internet_host": {
				Type:     pluginsdk.TypeString,
				Computed: true,
			},

			"secondary_blob_microsoft_endpoint": {
				Type:     pluginsdk.TypeString,
				Computed: true,
			},

			"secondary_blob_microsoft_host": {
				Type:     pluginsdk.TypeString,
				Computed: true,
			},

			"primary_table_endpoint": {
				Type:     pluginsdk.TypeString,
				Computed: true,
			},

			"primary_table_host": {
				Type:     pluginsdk.TypeString,
				Computed: true,
			},

			"primary_table_microsoft_endpoint": {
				Type:     pluginsdk.TypeString,
				Computed: true,
			},

			"primary_table_microsoft_host": {
				Type:     pluginsdk.TypeString,
				Computed: true,
			},

			"secondary_table_endpoint": {
				Type:     pluginsdk.TypeString,
				Computed: true,
			},

			"secondary_table_host": {
				Type:     pluginsdk.TypeString,
				Computed: true,
			},

			"secondary_table_microsoft_endpoint": {
				Type:     pluginsdk.TypeString,
				Computed: true,
			},

			"secondary_table_microsoft_host": {
				Type:     pluginsdk.TypeString,
				Computed: true,
			},

			"primary_web_endpoint": {
				Type:     pluginsdk.TypeString,
				Computed: true,
			},

			"primary_web_host": {
				Type:     pluginsdk.TypeString,
				Computed: true,
			},

			"primary_web_internet_endpoint": {
				Type:     pluginsdk.TypeString,
				Computed: true,
			},

			"primary_web_internet_host": {
				Type:     pluginsdk.TypeString,
				Computed: true,
			},

			"primary_web_microsoft_endpoint": {
				Type:     pluginsdk.TypeString,
				Computed: true,
			},

			"primary_web_microsoft_host": {
				Type:     pluginsdk.TypeString,
				Computed: true,
			},

			"secondary_web_endpoint": {
				Type:     pluginsdk.TypeString,
				Computed: true,
			},

			"secondary_web_host": {
				Type:     pluginsdk.TypeString,
				Computed: true,
			},

			"secondary_web_internet_endpoint": {
				Type:     pluginsdk.TypeString,
				Computed: true,
			},

			"secondary_web_internet_host": {
				Type:     pluginsdk.TypeString,
				Computed: true,
			},

			"secondary_web_microsoft_endpoint": {
				Type:     pluginsdk.TypeString,
				Computed: true,
			},

			"secondary_web_microsoft_host": {
				Type:     pluginsdk.TypeString,
				Computed: true,
			},

			"primary_dfs_endpoint": {
				Type:     pluginsdk.TypeString,
				Computed: true,
			},

			"primary_dfs_host": {
				Type:     pluginsdk.TypeString,
				Computed: true,
			},

			"primary_dfs_internet_endpoint": {
				Type:     pluginsdk.TypeString,
				Computed: true,
			},

			"primary_dfs_internet_host": {
				Type:     pluginsdk.TypeString,
				Computed: true,
			},

			"primary_dfs_microsoft_endpoint": {
				Type:     pluginsdk.TypeString,
				Computed: true,
			},

			"primary_dfs_microsoft_host": {
				Type:     pluginsdk.TypeString,
				Computed: true,
			},

			"secondary_dfs_endpoint": {
				Type:     pluginsdk.TypeString,
				Computed: true,
			},

			"secondary_dfs_host": {
				Type:     pluginsdk.TypeString,
				Computed: true,
			},

			"secondary_dfs_internet_endpoint": {
				Type:     pluginsdk.TypeString,
				Computed: true,
			},

			"secondary_dfs_internet_host": {
				Type:     pluginsdk.TypeString,
				Computed: true,
			},

			"secondary_dfs_microsoft_endpoint": {
				Type:     pluginsdk.TypeString,
				Computed: true,
			},

			"secondary_dfs_microsoft_host": {
				Type:     pluginsdk.TypeString,
				Computed: true,
			},

			"primary_file_endpoint": {
				Type:     pluginsdk.TypeString,
				Computed: true,
			},

			"primary_file_host": {
				Type:     pluginsdk.TypeString,
				Computed: true,
			},

			"primary_file_internet_endpoint": {
				Type:     pluginsdk.TypeString,
				Computed: true,
			},

			"primary_file_internet_host": {
				Type:     pluginsdk.TypeString,
				Computed: true,
			},

			"primary_file_microsoft_endpoint": {
				Type:     pluginsdk.TypeString,
				Computed: true,
			},

			"primary_file_microsoft_host": {
				Type:     pluginsdk.TypeString,
				Computed: true,
			},

			"secondary_file_endpoint": {
				Type:     pluginsdk.TypeString,
				Computed: true,
			},

			"secondary_file_host": {
				Type:     pluginsdk.TypeString,
				Computed: true,
			},

			"secondary_file_internet_host": {
				Type:     pluginsdk.TypeString,
				Computed: true,
			},

			"secondary_file_internet_endpoint": {
				Type:     pluginsdk.TypeString,
				Computed: true,
			},

			"secondary_file_microsoft_host": {
				Type:     pluginsdk.TypeString,
				Computed: true,
			},

			"secondary_file_microsoft_endpoint": {
				Type:     pluginsdk.TypeString,
				Computed: true,
			},

			"primary_access_key": {
				Type:      pluginsdk.TypeString,
				Computed:  true,
				Sensitive: true,
			},

			"secondary_access_key": {
				Type:      pluginsdk.TypeString,
				Computed:  true,
				Sensitive: true,
			},

			"primary_connection_string": {
				Type:      pluginsdk.TypeString,
				Computed:  true,
				Sensitive: true,
			},

			"secondary_connection_string": {
				Type:      pluginsdk.TypeString,
				Computed:  true,
				Sensitive: true,
			},

			"primary_blob_connection_string": {
				Type:      pluginsdk.TypeString,
				Computed:  true,
				Sensitive: true,
			},

			"secondary_blob_connection_string": {
				Type:      pluginsdk.TypeString,
				Computed:  true,
				Sensitive: true,
			},

			"queue_encryption_key_type": {
				Type:     pluginsdk.TypeString,
				Computed: true,
			},

			"table_encryption_key_type": {
				Type:     pluginsdk.TypeString,
				Computed: true,
			},

			"infrastructure_encryption_enabled": {
				Type:     pluginsdk.TypeBool,
				Computed: true,
			},

			"azure_files_authentication": {
				Type:     pluginsdk.TypeList,
				Computed: true,
				Elem: &pluginsdk.Resource{
					Schema: map[string]*pluginsdk.Schema{
						"directory_type": {
							Type:     pluginsdk.TypeString,
							Computed: true,
						},
						"active_directory": {
							Type:     pluginsdk.TypeList,
							Computed: true,
							Elem: &pluginsdk.Resource{
								Schema: map[string]*pluginsdk.Schema{
									"domain_name": {
										Type:     pluginsdk.TypeString,
										Computed: true,
									},
									"netbios_domain_name": {
										Type:     pluginsdk.TypeString,
										Computed: true,
									},
									"forest_name": {
										Type:     pluginsdk.TypeString,
										Computed: true,
									},
									"domain_guid": {
										Type:     pluginsdk.TypeString,
										Computed: true,
									},
									"domain_sid": {
										Type:     pluginsdk.TypeString,
										Computed: true,
									},
									"storage_sid": {
										Type:     pluginsdk.TypeString,
										Computed: true,
									},
								},
							},
						},
					},
				},
			},

			"dns_endpoint_type": {
				Type:     pluginsdk.TypeString,
				Computed: true,
			},

			"tags": commonschema.TagsDataSource(),
		},
	}

	if !features.FourPointOhBeta() {
<<<<<<< HEAD
		// TODO 4.0: change this from enable_* to *_enabled
		resource.Schema["enable_https_traffic_only"] = &pluginsdk.Schema{
			Type:          pluginsdk.TypeBool,
			Computed:      true,
			Deprecated:    "the `enable_https_traffic_only` field has been deprecated in favour of `https_traffic_only_enabled` in v4.0 of the provider.",
			ConflictsWith: []string{"https_traffic_only_enabled"},
		}

		resource.Schema["primary_queue_endpoint"] = &pluginsdk.Schema{
			Type:       pluginsdk.TypeString,
			Computed:   true,
			Deprecated: "`primary_queue_endpoint` will be moved to the `azurerm_storage_account_queue_properties` data source in v4.0 of the provider.",
		}

		resource.Schema["primary_queue_host"] = &pluginsdk.Schema{
			Type:       pluginsdk.TypeString,
			Computed:   true,
			Deprecated: "`primary_queue_host` will be moved to the `azurerm_storage_account_queue_properties` data source in v4.0 of the provider.",
		}

		resource.Schema["primary_queue_microsoft_endpoint"] = &pluginsdk.Schema{
			Type:       pluginsdk.TypeString,
			Computed:   true,
			Deprecated: "`primary_queue_microsoft_endpoint` will be moved to the `azurerm_storage_account_queue_properties` data source in v4.0 of the provider.",
		}

		resource.Schema["primary_queue_microsoft_host"] = &pluginsdk.Schema{
			Type:       pluginsdk.TypeString,
			Computed:   true,
			Deprecated: "`primary_queue_microsoft_host` will be moved to the `azurerm_storage_account_queue_properties` data source in v4.0 of the provider.",
		}

		resource.Schema["secondary_queue_endpoint"] = &pluginsdk.Schema{
			Type:       pluginsdk.TypeString,
			Computed:   true,
			Deprecated: "`secondary_queue_endpoint` will be moved to the `azurerm_storage_account_queue_properties` data source in v4.0 of the provider.",
		}

		resource.Schema["secondary_queue_host"] = &pluginsdk.Schema{
			Type:       pluginsdk.TypeString,
			Computed:   true,
			Deprecated: "`secondary_queue_host` will be moved to the `azurerm_storage_account_queue_properties` data source in v4.0 of the provider.",
		}

		resource.Schema["secondary_queue_microsoft_endpoint"] = &pluginsdk.Schema{
			Type:       pluginsdk.TypeString,
			Computed:   true,
			Deprecated: "`secondary_queue_microsoft_endpoint` will be moved to the `azurerm_storage_account_queue_properties` data source in v4.0 of the provider.",
		}

		resource.Schema["secondary_queue_microsoft_host"] = &pluginsdk.Schema{
			Type:       pluginsdk.TypeString,
			Computed:   true,
			Deprecated: "`secondary_queue_microsoft_host` will be moved to the `azurerm_storage_account_queue_properties` data source in v4.0 of the provider.",
=======
		resource.Schema["enable_https_traffic_only"] = &pluginsdk.Schema{
			Type:     pluginsdk.TypeBool,
			Computed: true,
>>>>>>> 0cfe430d
		}
	}

	return resource
}

func dataSourceStorageAccountRead(d *pluginsdk.ResourceData, meta interface{}) error {
	client := meta.(*clients.Client).Storage.ResourceManager.StorageAccounts
	subscriptionId := meta.(*clients.Client).Account.SubscriptionId
	ctx, cancel := timeouts.ForRead(meta.(*clients.Client).StopContext, d)
	defer cancel()

	storageDomainSuffix, ok := meta.(*clients.Client).Account.Environment.Storage.DomainSuffix()
	if !ok {
		return fmt.Errorf("could not determine Storage domain suffix for environment %q", meta.(*clients.Client).Account.Environment.Name)
	}

	id := commonids.NewStorageAccountID(subscriptionId, d.Get("resource_group_name").(string), d.Get("name").(string))
	resp, err := client.GetProperties(ctx, id, storageaccounts.DefaultGetPropertiesOperationOptions())
	if err != nil {
		if response.WasNotFound(resp.HttpResponse) {
			return fmt.Errorf("%s was not found", id)
		}

		return fmt.Errorf("retrieving %s: %+v", id, err)
	}

	d.SetId(id.ID())

	listKeysOpts := storageaccounts.DefaultListKeysOperationOptions()
	listKeysOpts.Expand = pointer.To(storageaccounts.ListKeyExpandKerb)
	keys, err := client.ListKeys(ctx, id, listKeysOpts)
	if err != nil {
		hasWriteLock := response.WasConflict(keys.HttpResponse)
		doesntHavePermissions := response.WasForbidden(keys.HttpResponse) || response.WasStatusCode(keys.HttpResponse, http.StatusUnauthorized)
		if !hasWriteLock && !doesntHavePermissions {
			return fmt.Errorf("listing Keys for %s: %+v", id, err)
		}
	}

	if model := resp.Model; model != nil {
		d.Set("location", location.Normalize(model.Location))
		d.Set("account_kind", string(pointer.From(model.Kind)))

		// NOTE: we should expose EdgeZone in the future

		if sku := model.Sku; sku != nil {
			d.Set("account_tier", pointer.From(sku.Tier))
			d.Set("account_replication_type", strings.Split(string(sku.Name), "_")[1])
		}

		flattenedIdentity, err := identity.FlattenLegacySystemAndUserAssignedMap(model.Identity)
		if err != nil {
			return fmt.Errorf("flattening `identity`: %+v", err)
		}
		if err := d.Set("identity", flattenedIdentity); err != nil {
			return fmt.Errorf("setting `identity`: %+v", err)
		}

		if err := tags.FlattenAndSet(d, model.Tags); err != nil {
			return err
		}

		if props := model.Properties; props != nil {
			d.Set("access_tier", pointer.From(props.AccessTier))
			d.Set("allow_nested_items_to_be_public", pointer.From(props.AllowBlobPublicAccess))
			if err := d.Set("custom_domain", flattenAccountCustomDomain(props.CustomDomain)); err != nil {
				return fmt.Errorf("setting `custom_domain`: %+v", err)
			}
<<<<<<< HEAD

			if !features.FourPointOhBeta() {
				d.Set("enable_https_traffic_only", pointer.From(props.SupportsHTTPSTrafficOnly))
			}

=======
>>>>>>> 0cfe430d
			d.Set("https_traffic_only_enabled", pointer.From(props.SupportsHTTPSTrafficOnly))
			d.Set("is_hns_enabled", pointer.From(props.IsHnsEnabled))
			d.Set("nfsv3_enabled", pointer.From(props.IsNfsV3Enabled))
			d.Set("primary_location", location.NormalizeNilable(props.PrimaryLocation))
			d.Set("secondary_location", location.NormalizeNilable(props.SecondaryLocation))

			if !features.FourPointOhBeta() {
				d.Set("enable_https_traffic_only", pointer.From(props.SupportsHTTPSTrafficOnly))
			}

			// Setting the encryption key type to "Service" in PUT. The following GET will not return the queue/table in the service list of its response.
			// So defaults to setting the encryption key type to "Service" if it is absent in the GET response. Also, define the default value as "Service" in the schema.
			infrastructureEncryption := false
			queueEncryptionKeyType := string(storageaccounts.KeyTypeService)
			tableEncryptionKeyType := string(storageaccounts.KeyTypeService)
			if encryption := props.Encryption; encryption != nil {
				infrastructureEncryption = pointer.From(encryption.RequireInfrastructureEncryption)

				if encryption.Services != nil {
					if encryption.Services.Queue != nil && encryption.Services.Queue.KeyType != nil {
						queueEncryptionKeyType = string(*encryption.Services.Queue.KeyType)
					}
					if encryption.Services.Table != nil && encryption.Services.Table.KeyType != nil {
						tableEncryptionKeyType = string(*encryption.Services.Table.KeyType)
					}
				}
			}
			d.Set("infrastructure_encryption_enabled", infrastructureEncryption)
			d.Set("queue_encryption_key_type", queueEncryptionKeyType)
			d.Set("table_encryption_key_type", tableEncryptionKeyType)

			// For storage account created using old API, the response of GET call will not return "min_tls_version"
			minTlsVersion := string(storageaccounts.MinimumTlsVersionTLSOneZero)
			if props.MinimumTlsVersion != nil {
				minTlsVersion = string(*props.MinimumTlsVersion)
			}
			d.Set("min_tls_version", minTlsVersion)

			// DNSEndpointType is null when unconfigured - therefore default this to Standard
			dnsEndpointType := storageaccounts.DnsEndpointTypeStandard
			if props.DnsEndpointType != nil {
				dnsEndpointType = *props.DnsEndpointType
			}
			d.Set("dns_endpoint_type", string(dnsEndpointType))

			if err := d.Set("azure_files_authentication", flattenAccountAzureFilesAuthentication(props.AzureFilesIdentityBasedAuthentication)); err != nil {
				return fmt.Errorf("setting `azure_files_authentication`: %+v", err)
			}
		}
	}

	var primaryEndpoints *storageaccounts.Endpoints
	var secondaryEndpoints *storageaccounts.Endpoints
	var routingPreference *storageaccounts.RoutingPreference
	if model := resp.Model; model != nil && model.Properties != nil {
		primaryEndpoints = model.Properties.PrimaryEndpoints
		routingPreference = model.Properties.RoutingPreference
		secondaryEndpoints = model.Properties.SecondaryEndpoints
	}

	endpoints := flattenAccountEndpoints(primaryEndpoints, secondaryEndpoints, routingPreference)
	if err := endpoints.set(d); err != nil {
		return err
	}

	// Only set the Queue Endpoints in v3.x since in v4.0 these properties will be
	// moved to the 'azurerm_storage_account_queue_properties' data source...
	if !features.FourPointOhBeta() {
		queueEndpoints := flattenAccountQueueEndpoints(primaryEndpoints, secondaryEndpoints, routingPreference)
		if err := queueEndpoints.set(d); err != nil {
			return err
		}
	}

	storageAccountKeys := make([]storageaccounts.StorageAccountKey, 0)
	if keys.Model != nil && keys.Model.Keys != nil {
		storageAccountKeys = *keys.Model.Keys
	}

	keysAndConnectionStrings := flattenAccountAccessKeysAndConnectionStrings(id.StorageAccountName, *storageDomainSuffix, storageAccountKeys, endpoints)
	if err := keysAndConnectionStrings.set(d); err != nil {
		return err
	}

	return nil
}<|MERGE_RESOLUTION|>--- conflicted
+++ resolved
@@ -499,7 +499,6 @@
 	}
 
 	if !features.FourPointOhBeta() {
-<<<<<<< HEAD
 		// TODO 4.0: change this from enable_* to *_enabled
 		resource.Schema["enable_https_traffic_only"] = &pluginsdk.Schema{
 			Type:          pluginsdk.TypeBool,
@@ -554,11 +553,6 @@
 			Type:       pluginsdk.TypeString,
 			Computed:   true,
 			Deprecated: "`secondary_queue_microsoft_host` will be moved to the `azurerm_storage_account_queue_properties` data source in v4.0 of the provider.",
-=======
-		resource.Schema["enable_https_traffic_only"] = &pluginsdk.Schema{
-			Type:     pluginsdk.TypeBool,
-			Computed: true,
->>>>>>> 0cfe430d
 		}
 	}
 
@@ -628,14 +622,11 @@
 			if err := d.Set("custom_domain", flattenAccountCustomDomain(props.CustomDomain)); err != nil {
 				return fmt.Errorf("setting `custom_domain`: %+v", err)
 			}
-<<<<<<< HEAD
 
 			if !features.FourPointOhBeta() {
 				d.Set("enable_https_traffic_only", pointer.From(props.SupportsHTTPSTrafficOnly))
 			}
 
-=======
->>>>>>> 0cfe430d
 			d.Set("https_traffic_only_enabled", pointer.From(props.SupportsHTTPSTrafficOnly))
 			d.Set("is_hns_enabled", pointer.From(props.IsHnsEnabled))
 			d.Set("nfsv3_enabled", pointer.From(props.IsNfsV3Enabled))
